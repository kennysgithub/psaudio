--- conflicted
+++ resolved
@@ -1176,11 +1176,7 @@
 	return 0;
 }
 
-<<<<<<< HEAD
-#ifdef CONFIG_PM
-=======
 #ifdef CONFIG_PM_SLEEP
->>>>>>> 9450d57e
 static int loopback_suspend(struct device *pdev)
 {
 	struct snd_card *card = dev_get_drvdata(pdev);
