/*
 * Copyright (c) 2013-2015, Mellanox Technologies. All rights reserved.
 *
 * This software is available to you under a choice of one of two
 * licenses.  You may choose to be licensed under the terms of the GNU
 * General Public License (GPL) Version 2, available from the file
 * COPYING in the main directory of this source tree, or the
 * OpenIB.org BSD license below:
 *
 *     Redistribution and use in source and binary forms, with or
 *     without modification, are permitted provided that the following
 *     conditions are met:
 *
 *      - Redistributions of source code must retain the above
 *        copyright notice, this list of conditions and the following
 *        disclaimer.
 *
 *      - Redistributions in binary form must reproduce the above
 *        copyright notice, this list of conditions and the following
 *        disclaimer in the documentation and/or other materials
 *        provided with the distribution.
 *
 * THE SOFTWARE IS PROVIDED "AS IS", WITHOUT WARRANTY OF ANY KIND,
 * EXPRESS OR IMPLIED, INCLUDING BUT NOT LIMITED TO THE WARRANTIES OF
 * MERCHANTABILITY, FITNESS FOR A PARTICULAR PURPOSE AND
 * NONINFRINGEMENT. IN NO EVENT SHALL THE AUTHORS OR COPYRIGHT HOLDERS
 * BE LIABLE FOR ANY CLAIM, DAMAGES OR OTHER LIABILITY, WHETHER IN AN
 * ACTION OF CONTRACT, TORT OR OTHERWISE, ARISING FROM, OUT OF OR IN
 * CONNECTION WITH THE SOFTWARE OR THE USE OR OTHER DEALINGS IN THE
 * SOFTWARE.
 */

#include <rdma/ib_umem.h>
#include <rdma/ib_umem_odp.h>
#include <linux/kernel.h>

#include "mlx5_ib.h"
#include "cmd.h"

#include <linux/mlx5/eq.h>

/* Contains the details of a pagefault. */
struct mlx5_pagefault {
	u32			bytes_committed;
	u32			token;
	u8			event_subtype;
	u8			type;
	union {
		/* Initiator or send message responder pagefault details. */
		struct {
			/* Received packet size, only valid for responders. */
			u32	packet_size;
			/*
			 * Number of resource holding WQE, depends on type.
			 */
			u32	wq_num;
			/*
			 * WQE index. Refers to either the send queue or
			 * receive queue, according to event_subtype.
			 */
			u16	wqe_index;
		} wqe;
		/* RDMA responder pagefault details */
		struct {
			u32	r_key;
			/*
			 * Received packet size, minimal size page fault
			 * resolution required for forward progress.
			 */
			u32	packet_size;
			u32	rdma_op_len;
			u64	rdma_va;
		} rdma;
	};

	struct mlx5_ib_pf_eq	*eq;
	struct work_struct	work;
};

#define MAX_PREFETCH_LEN (4*1024*1024U)

/* Timeout in ms to wait for an active mmu notifier to complete when handling
 * a pagefault. */
#define MMU_NOTIFIER_TIMEOUT 1000

#define MLX5_IMR_MTT_BITS (30 - PAGE_SHIFT)
#define MLX5_IMR_MTT_SHIFT (MLX5_IMR_MTT_BITS + PAGE_SHIFT)
#define MLX5_IMR_MTT_ENTRIES BIT_ULL(MLX5_IMR_MTT_BITS)
#define MLX5_IMR_MTT_SIZE BIT_ULL(MLX5_IMR_MTT_SHIFT)
#define MLX5_IMR_MTT_MASK (~(MLX5_IMR_MTT_SIZE - 1))

#define MLX5_KSM_PAGE_SHIFT MLX5_IMR_MTT_SHIFT

static u64 mlx5_imr_ksm_entries;

static int check_parent(struct ib_umem_odp *odp,
			       struct mlx5_ib_mr *parent)
{
	struct mlx5_ib_mr *mr = odp->private;

	return mr && mr->parent == parent && !odp->dying;
}

static struct ib_ucontext_per_mm *mr_to_per_mm(struct mlx5_ib_mr *mr)
{
	if (WARN_ON(!mr || !is_odp_mr(mr)))
		return NULL;

	return to_ib_umem_odp(mr->umem)->per_mm;
}

static struct ib_umem_odp *odp_next(struct ib_umem_odp *odp)
{
	struct mlx5_ib_mr *mr = odp->private, *parent = mr->parent;
	struct ib_ucontext_per_mm *per_mm = odp->per_mm;
	struct rb_node *rb;

	down_read(&per_mm->umem_rwsem);
	while (1) {
		rb = rb_next(&odp->interval_tree.rb);
		if (!rb)
			goto not_found;
		odp = rb_entry(rb, struct ib_umem_odp, interval_tree.rb);
		if (check_parent(odp, parent))
			goto end;
	}
not_found:
	odp = NULL;
end:
	up_read(&per_mm->umem_rwsem);
	return odp;
}

static struct ib_umem_odp *odp_lookup(u64 start, u64 length,
				      struct mlx5_ib_mr *parent)
{
	struct ib_ucontext_per_mm *per_mm = mr_to_per_mm(parent);
	struct ib_umem_odp *odp;
	struct rb_node *rb;

	down_read(&per_mm->umem_rwsem);
	odp = rbt_ib_umem_lookup(&per_mm->umem_tree, start, length);
	if (!odp)
		goto end;

	while (1) {
		if (check_parent(odp, parent))
			goto end;
		rb = rb_next(&odp->interval_tree.rb);
		if (!rb)
			goto not_found;
		odp = rb_entry(rb, struct ib_umem_odp, interval_tree.rb);
		if (ib_umem_start(odp) > start + length)
			goto not_found;
	}
not_found:
	odp = NULL;
end:
	up_read(&per_mm->umem_rwsem);
	return odp;
}

void mlx5_odp_populate_klm(struct mlx5_klm *pklm, size_t offset,
			   size_t nentries, struct mlx5_ib_mr *mr, int flags)
{
	struct ib_pd *pd = mr->ibmr.pd;
	struct mlx5_ib_dev *dev = to_mdev(pd->device);
	struct ib_umem_odp *odp;
	unsigned long va;
	int i;

	if (flags & MLX5_IB_UPD_XLT_ZAP) {
		for (i = 0; i < nentries; i++, pklm++) {
			pklm->bcount = cpu_to_be32(MLX5_IMR_MTT_SIZE);
			pklm->key = cpu_to_be32(dev->null_mkey);
			pklm->va = 0;
		}
		return;
	}

	odp = odp_lookup(offset * MLX5_IMR_MTT_SIZE,
			 nentries * MLX5_IMR_MTT_SIZE, mr);

	for (i = 0; i < nentries; i++, pklm++) {
		pklm->bcount = cpu_to_be32(MLX5_IMR_MTT_SIZE);
		va = (offset + i) * MLX5_IMR_MTT_SIZE;
		if (odp && odp->umem.address == va) {
			struct mlx5_ib_mr *mtt = odp->private;

			pklm->key = cpu_to_be32(mtt->ibmr.lkey);
			odp = odp_next(odp);
		} else {
			pklm->key = cpu_to_be32(dev->null_mkey);
		}
		mlx5_ib_dbg(dev, "[%d] va %lx key %x\n",
			    i, va, be32_to_cpu(pklm->key));
	}
}

static void mr_leaf_free_action(struct work_struct *work)
{
	struct ib_umem_odp *odp = container_of(work, struct ib_umem_odp, work);
	int idx = ib_umem_start(odp) >> MLX5_IMR_MTT_SHIFT;
	struct mlx5_ib_mr *mr = odp->private, *imr = mr->parent;

	mr->parent = NULL;
	synchronize_srcu(&mr->dev->mr_srcu);

	ib_umem_release(&odp->umem);
	if (imr->live)
		mlx5_ib_update_xlt(imr, idx, 1, 0,
				   MLX5_IB_UPD_XLT_INDIRECT |
				   MLX5_IB_UPD_XLT_ATOMIC);
	mlx5_mr_cache_free(mr->dev, mr);

	if (atomic_dec_and_test(&imr->num_leaf_free))
		wake_up(&imr->q_leaf_free);
}

void mlx5_ib_invalidate_range(struct ib_umem_odp *umem_odp, unsigned long start,
			      unsigned long end)
{
	struct mlx5_ib_mr *mr;
	const u64 umr_block_mask = (MLX5_UMR_MTT_ALIGNMENT /
				    sizeof(struct mlx5_mtt)) - 1;
	u64 idx = 0, blk_start_idx = 0;
	int in_block = 0;
	u64 addr;

	if (!umem_odp) {
		pr_err("invalidation called on NULL umem or non-ODP umem\n");
		return;
	}

	mr = umem_odp->private;

	if (!mr || !mr->ibmr.pd)
		return;

	start = max_t(u64, ib_umem_start(umem_odp), start);
	end = min_t(u64, ib_umem_end(umem_odp), end);

	/*
	 * Iteration one - zap the HW's MTTs. The notifiers_count ensures that
	 * while we are doing the invalidation, no page fault will attempt to
	 * overwrite the same MTTs.  Concurent invalidations might race us,
	 * but they will write 0s as well, so no difference in the end result.
	 */
<<<<<<< HEAD

=======
	mutex_lock(&umem_odp->umem_mutex);
>>>>>>> bb831786
	for (addr = start; addr < end; addr += BIT(umem_odp->page_shift)) {
		idx = (addr - ib_umem_start(umem_odp)) >> umem_odp->page_shift;
		/*
		 * Strive to write the MTTs in chunks, but avoid overwriting
		 * non-existing MTTs. The huristic here can be improved to
		 * estimate the cost of another UMR vs. the cost of bigger
		 * UMR.
		 */
		if (umem_odp->dma_list[idx] &
		    (ODP_READ_ALLOWED_BIT | ODP_WRITE_ALLOWED_BIT)) {
			if (!in_block) {
				blk_start_idx = idx;
				in_block = 1;
			}
		} else {
			u64 umr_offset = idx & umr_block_mask;

			if (in_block && umr_offset == 0) {
				mlx5_ib_update_xlt(mr, blk_start_idx,
						   idx - blk_start_idx, 0,
						   MLX5_IB_UPD_XLT_ZAP |
						   MLX5_IB_UPD_XLT_ATOMIC);
				in_block = 0;
			}
		}
	}
	if (in_block)
		mlx5_ib_update_xlt(mr, blk_start_idx,
				   idx - blk_start_idx + 1, 0,
				   MLX5_IB_UPD_XLT_ZAP |
				   MLX5_IB_UPD_XLT_ATOMIC);
	mutex_unlock(&umem_odp->umem_mutex);
	/*
	 * We are now sure that the device will not access the
	 * memory. We can safely unmap it, and mark it as dirty if
	 * needed.
	 */

	ib_umem_odp_unmap_dma_pages(umem_odp, start, end);

	if (unlikely(!umem_odp->npages && mr->parent &&
		     !umem_odp->dying)) {
		WRITE_ONCE(umem_odp->dying, 1);
		atomic_inc(&mr->parent->num_leaf_free);
		schedule_work(&umem_odp->work);
	}
}

void mlx5_ib_internal_fill_odp_caps(struct mlx5_ib_dev *dev)
{
	struct ib_odp_caps *caps = &dev->odp_caps;

	memset(caps, 0, sizeof(*caps));

	if (!MLX5_CAP_GEN(dev->mdev, pg) ||
	    !mlx5_ib_can_use_umr(dev, true))
		return;

	caps->general_caps = IB_ODP_SUPPORT;

	if (MLX5_CAP_GEN(dev->mdev, umr_extended_translation_offset))
		dev->odp_max_size = U64_MAX;
	else
		dev->odp_max_size = BIT_ULL(MLX5_MAX_UMR_SHIFT + PAGE_SHIFT);

	if (MLX5_CAP_ODP(dev->mdev, ud_odp_caps.send))
		caps->per_transport_caps.ud_odp_caps |= IB_ODP_SUPPORT_SEND;

	if (MLX5_CAP_ODP(dev->mdev, ud_odp_caps.srq_receive))
		caps->per_transport_caps.ud_odp_caps |= IB_ODP_SUPPORT_SRQ_RECV;

	if (MLX5_CAP_ODP(dev->mdev, rc_odp_caps.send))
		caps->per_transport_caps.rc_odp_caps |= IB_ODP_SUPPORT_SEND;

	if (MLX5_CAP_ODP(dev->mdev, rc_odp_caps.receive))
		caps->per_transport_caps.rc_odp_caps |= IB_ODP_SUPPORT_RECV;

	if (MLX5_CAP_ODP(dev->mdev, rc_odp_caps.write))
		caps->per_transport_caps.rc_odp_caps |= IB_ODP_SUPPORT_WRITE;

	if (MLX5_CAP_ODP(dev->mdev, rc_odp_caps.read))
		caps->per_transport_caps.rc_odp_caps |= IB_ODP_SUPPORT_READ;

	if (MLX5_CAP_ODP(dev->mdev, rc_odp_caps.atomic))
		caps->per_transport_caps.rc_odp_caps |= IB_ODP_SUPPORT_ATOMIC;

	if (MLX5_CAP_ODP(dev->mdev, rc_odp_caps.srq_receive))
		caps->per_transport_caps.rc_odp_caps |= IB_ODP_SUPPORT_SRQ_RECV;

	if (MLX5_CAP_ODP(dev->mdev, xrc_odp_caps.send))
		caps->per_transport_caps.xrc_odp_caps |= IB_ODP_SUPPORT_SEND;

	if (MLX5_CAP_ODP(dev->mdev, xrc_odp_caps.receive))
		caps->per_transport_caps.xrc_odp_caps |= IB_ODP_SUPPORT_RECV;

	if (MLX5_CAP_ODP(dev->mdev, xrc_odp_caps.write))
		caps->per_transport_caps.xrc_odp_caps |= IB_ODP_SUPPORT_WRITE;

	if (MLX5_CAP_ODP(dev->mdev, xrc_odp_caps.read))
		caps->per_transport_caps.xrc_odp_caps |= IB_ODP_SUPPORT_READ;

	if (MLX5_CAP_ODP(dev->mdev, xrc_odp_caps.atomic))
		caps->per_transport_caps.xrc_odp_caps |= IB_ODP_SUPPORT_ATOMIC;

	if (MLX5_CAP_ODP(dev->mdev, xrc_odp_caps.srq_receive))
		caps->per_transport_caps.xrc_odp_caps |= IB_ODP_SUPPORT_SRQ_RECV;

	if (MLX5_CAP_GEN(dev->mdev, fixed_buffer_size) &&
	    MLX5_CAP_GEN(dev->mdev, null_mkey) &&
	    MLX5_CAP_GEN(dev->mdev, umr_extended_translation_offset) &&
	    !MLX5_CAP_GEN(dev->mdev, umr_indirect_mkey_disabled))
		caps->general_caps |= IB_ODP_SUPPORT_IMPLICIT;

	return;
}

static void mlx5_ib_page_fault_resume(struct mlx5_ib_dev *dev,
				      struct mlx5_pagefault *pfault,
				      int error)
{
	int wq_num = pfault->event_subtype == MLX5_PFAULT_SUBTYPE_WQE ?
		     pfault->wqe.wq_num : pfault->token;
	u32 out[MLX5_ST_SZ_DW(page_fault_resume_out)] = { };
	u32 in[MLX5_ST_SZ_DW(page_fault_resume_in)]   = { };
	int err;

	MLX5_SET(page_fault_resume_in, in, opcode, MLX5_CMD_OP_PAGE_FAULT_RESUME);
	MLX5_SET(page_fault_resume_in, in, page_fault_type, pfault->type);
	MLX5_SET(page_fault_resume_in, in, token, pfault->token);
	MLX5_SET(page_fault_resume_in, in, wq_number, wq_num);
	MLX5_SET(page_fault_resume_in, in, error, !!error);

	err = mlx5_cmd_exec(dev->mdev, in, sizeof(in), out, sizeof(out));
	if (err)
		mlx5_ib_err(dev, "Failed to resolve the page fault on WQ 0x%x err %d\n",
			    wq_num, err);
}

static struct mlx5_ib_mr *implicit_mr_alloc(struct ib_pd *pd,
					    struct ib_umem *umem,
					    bool ksm, int access_flags)
{
	struct mlx5_ib_dev *dev = to_mdev(pd->device);
	struct mlx5_ib_mr *mr;
	int err;

	mr = mlx5_mr_cache_alloc(dev, ksm ? MLX5_IMR_KSM_CACHE_ENTRY :
					    MLX5_IMR_MTT_CACHE_ENTRY);

	if (IS_ERR(mr))
		return mr;

	mr->ibmr.pd = pd;

	mr->dev = dev;
	mr->access_flags = access_flags;
	mr->mmkey.iova = 0;
	mr->umem = umem;

	if (ksm) {
		err = mlx5_ib_update_xlt(mr, 0,
					 mlx5_imr_ksm_entries,
					 MLX5_KSM_PAGE_SHIFT,
					 MLX5_IB_UPD_XLT_INDIRECT |
					 MLX5_IB_UPD_XLT_ZAP |
					 MLX5_IB_UPD_XLT_ENABLE);

	} else {
		err = mlx5_ib_update_xlt(mr, 0,
					 MLX5_IMR_MTT_ENTRIES,
					 PAGE_SHIFT,
					 MLX5_IB_UPD_XLT_ZAP |
					 MLX5_IB_UPD_XLT_ENABLE |
					 MLX5_IB_UPD_XLT_ATOMIC);
	}

	if (err)
		goto fail;

	mr->ibmr.lkey = mr->mmkey.key;
	mr->ibmr.rkey = mr->mmkey.key;

	mr->live = 1;

	mlx5_ib_dbg(dev, "key %x dev %p mr %p\n",
		    mr->mmkey.key, dev->mdev, mr);

	return mr;

fail:
	mlx5_ib_err(dev, "Failed to register MKEY %d\n", err);
	mlx5_mr_cache_free(dev, mr);

	return ERR_PTR(err);
}

static struct ib_umem_odp *implicit_mr_get_data(struct mlx5_ib_mr *mr,
						u64 io_virt, size_t bcnt)
{
	struct mlx5_ib_dev *dev = to_mdev(mr->ibmr.pd->device);
	struct ib_umem_odp *odp, *result = NULL;
	struct ib_umem_odp *odp_mr = to_ib_umem_odp(mr->umem);
	u64 addr = io_virt & MLX5_IMR_MTT_MASK;
	int nentries = 0, start_idx = 0, ret;
	struct mlx5_ib_mr *mtt;

	mutex_lock(&odp_mr->umem_mutex);
	odp = odp_lookup(addr, 1, mr);

	mlx5_ib_dbg(dev, "io_virt:%llx bcnt:%zx addr:%llx odp:%p\n",
		    io_virt, bcnt, addr, odp);

next_mr:
	if (likely(odp)) {
		if (nentries)
			nentries++;
	} else {
		odp = ib_alloc_odp_umem(odp_mr, addr,
					MLX5_IMR_MTT_SIZE);
		if (IS_ERR(odp)) {
			mutex_unlock(&odp_mr->umem_mutex);
			return ERR_CAST(odp);
		}

		mtt = implicit_mr_alloc(mr->ibmr.pd, &odp->umem, 0,
					mr->access_flags);
		if (IS_ERR(mtt)) {
			mutex_unlock(&odp_mr->umem_mutex);
			ib_umem_release(&odp->umem);
			return ERR_CAST(mtt);
		}

		odp->private = mtt;
		mtt->umem = &odp->umem;
		mtt->mmkey.iova = addr;
		mtt->parent = mr;
		INIT_WORK(&odp->work, mr_leaf_free_action);

		if (!nentries)
			start_idx = addr >> MLX5_IMR_MTT_SHIFT;
		nentries++;
	}

	/* Return first odp if region not covered by single one */
	if (likely(!result))
		result = odp;

	addr += MLX5_IMR_MTT_SIZE;
	if (unlikely(addr < io_virt + bcnt)) {
		odp = odp_next(odp);
		if (odp && odp->umem.address != addr)
			odp = NULL;
		goto next_mr;
	}

	if (unlikely(nentries)) {
		ret = mlx5_ib_update_xlt(mr, start_idx, nentries, 0,
					 MLX5_IB_UPD_XLT_INDIRECT |
					 MLX5_IB_UPD_XLT_ATOMIC);
		if (ret) {
			mlx5_ib_err(dev, "Failed to update PAS\n");
			result = ERR_PTR(ret);
		}
	}

	mutex_unlock(&odp_mr->umem_mutex);
	return result;
}

struct mlx5_ib_mr *mlx5_ib_alloc_implicit_mr(struct mlx5_ib_pd *pd,
					     struct ib_udata *udata,
					     int access_flags)
{
	struct mlx5_ib_mr *imr;
	struct ib_umem *umem;

	umem = ib_umem_get(udata, 0, 0, access_flags, 0);
	if (IS_ERR(umem))
		return ERR_CAST(umem);

	imr = implicit_mr_alloc(&pd->ibpd, umem, 1, access_flags);
	if (IS_ERR(imr)) {
		ib_umem_release(umem);
		return ERR_CAST(imr);
	}

	imr->umem = umem;
	init_waitqueue_head(&imr->q_leaf_free);
	atomic_set(&imr->num_leaf_free, 0);
	atomic_set(&imr->num_pending_prefetch, 0);

	return imr;
}

static int mr_leaf_free(struct ib_umem_odp *umem_odp, u64 start, u64 end,
			void *cookie)
{
	struct mlx5_ib_mr *mr = umem_odp->private, *imr = cookie;

	if (mr->parent != imr)
		return 0;

	ib_umem_odp_unmap_dma_pages(umem_odp, ib_umem_start(umem_odp),
				    ib_umem_end(umem_odp));

	if (umem_odp->dying)
		return 0;

	WRITE_ONCE(umem_odp->dying, 1);
	atomic_inc(&imr->num_leaf_free);
	schedule_work(&umem_odp->work);

	return 0;
}

void mlx5_ib_free_implicit_mr(struct mlx5_ib_mr *imr)
{
	struct ib_ucontext_per_mm *per_mm = mr_to_per_mm(imr);

	down_read(&per_mm->umem_rwsem);
	rbt_ib_umem_for_each_in_range(&per_mm->umem_tree, 0, ULLONG_MAX,
				      mr_leaf_free, true, imr);
	up_read(&per_mm->umem_rwsem);

	wait_event(imr->q_leaf_free, !atomic_read(&imr->num_leaf_free));
}

#define MLX5_PF_FLAGS_PREFETCH  BIT(0)
#define MLX5_PF_FLAGS_DOWNGRADE BIT(1)
static int pagefault_mr(struct mlx5_ib_dev *dev, struct mlx5_ib_mr *mr,
			u64 io_virt, size_t bcnt, u32 *bytes_mapped,
			u32 flags)
{
	int npages = 0, current_seq, page_shift, ret, np;
	struct ib_umem_odp *odp_mr = to_ib_umem_odp(mr->umem);
	bool downgrade = flags & MLX5_PF_FLAGS_DOWNGRADE;
	bool prefetch = flags & MLX5_PF_FLAGS_PREFETCH;
	u64 access_mask;
	u64 start_idx, page_mask;
	struct ib_umem_odp *odp;
	size_t size;

	if (!odp_mr->page_list) {
		odp = implicit_mr_get_data(mr, io_virt, bcnt);

		if (IS_ERR(odp))
			return PTR_ERR(odp);
		mr = odp->private;
	} else {
		odp = odp_mr;
	}

next_mr:
	size = min_t(size_t, bcnt, ib_umem_end(odp) - io_virt);

	page_shift = odp->page_shift;
	page_mask = ~(BIT(page_shift) - 1);
	start_idx = (io_virt - (mr->mmkey.iova & page_mask)) >> page_shift;
	access_mask = ODP_READ_ALLOWED_BIT;

	if (prefetch && !downgrade && !mr->umem->writable) {
		/* prefetch with write-access must
		 * be supported by the MR
		 */
		ret = -EINVAL;
		goto out;
	}

	if (mr->umem->writable && !downgrade)
		access_mask |= ODP_WRITE_ALLOWED_BIT;

	current_seq = READ_ONCE(odp->notifiers_seq);
	/*
	 * Ensure the sequence number is valid for some time before we call
	 * gup.
	 */
	smp_rmb();

	ret = ib_umem_odp_map_dma_pages(to_ib_umem_odp(mr->umem), io_virt, size,
					access_mask, current_seq);

	if (ret < 0)
		goto out;

	np = ret;

	mutex_lock(&odp->umem_mutex);
	if (!ib_umem_mmu_notifier_retry(to_ib_umem_odp(mr->umem),
					current_seq)) {
		/*
		 * No need to check whether the MTTs really belong to
		 * this MR, since ib_umem_odp_map_dma_pages already
		 * checks this.
		 */
		ret = mlx5_ib_update_xlt(mr, start_idx, np,
					 page_shift, MLX5_IB_UPD_XLT_ATOMIC);
	} else {
		ret = -EAGAIN;
	}
	mutex_unlock(&odp->umem_mutex);

	if (ret < 0) {
		if (ret != -EAGAIN)
			mlx5_ib_err(dev, "Failed to update mkey page tables\n");
		goto out;
	}

	if (bytes_mapped) {
		u32 new_mappings = (np << page_shift) -
			(io_virt - round_down(io_virt, 1 << page_shift));
		*bytes_mapped += min_t(u32, new_mappings, size);
	}

	npages += np << (page_shift - PAGE_SHIFT);
	bcnt -= size;

	if (unlikely(bcnt)) {
		struct ib_umem_odp *next;

		io_virt += size;
		next = odp_next(odp);
		if (unlikely(!next || next->umem.address != io_virt)) {
			mlx5_ib_dbg(dev, "next implicit leaf removed at 0x%llx. got %p\n",
				    io_virt, next);
			return -EAGAIN;
		}
		odp = next;
		mr = odp->private;
		goto next_mr;
	}

	return npages;

out:
	if (ret == -EAGAIN) {
		unsigned long timeout = msecs_to_jiffies(MMU_NOTIFIER_TIMEOUT);

		if (!wait_for_completion_timeout(&odp->notifier_completion,
						 timeout)) {
			mlx5_ib_warn(
				dev,
				"timeout waiting for mmu notifier. seq %d against %d. notifiers_count=%d\n",
				current_seq, odp->notifiers_seq,
				odp->notifiers_count);
		}
	}

	return ret;
}

struct pf_frame {
	struct pf_frame *next;
	u32 key;
	u64 io_virt;
	size_t bcnt;
	int depth;
};

static bool mkey_is_eq(struct mlx5_core_mkey *mmkey, u32 key)
{
	if (!mmkey)
		return false;
	if (mmkey->type == MLX5_MKEY_MW)
		return mlx5_base_mkey(mmkey->key) == mlx5_base_mkey(key);
	return mmkey->key == key;
}

static int get_indirect_num_descs(struct mlx5_core_mkey *mmkey)
{
	struct mlx5_ib_mw *mw;
	struct mlx5_ib_devx_mr *devx_mr;

	if (mmkey->type == MLX5_MKEY_MW) {
		mw = container_of(mmkey, struct mlx5_ib_mw, mmkey);
		return mw->ndescs;
	}

	devx_mr = container_of(mmkey, struct mlx5_ib_devx_mr,
			       mmkey);
	return devx_mr->ndescs;
}

/*
 * Handle a single data segment in a page-fault WQE or RDMA region.
 *
 * Returns number of OS pages retrieved on success. The caller may continue to
 * the next data segment.
 * Can return the following error codes:
 * -EAGAIN to designate a temporary error. The caller will abort handling the
 *  page fault and resolve it.
 * -EFAULT when there's an error mapping the requested pages. The caller will
 *  abort the page fault handling.
 */
static int pagefault_single_data_segment(struct mlx5_ib_dev *dev,
					 struct ib_pd *pd, u32 key,
					 u64 io_virt, size_t bcnt,
					 u32 *bytes_committed,
					 u32 *bytes_mapped, u32 flags)
{
	int npages = 0, srcu_key, ret, i, outlen, cur_outlen = 0, depth = 0;
	bool prefetch = flags & MLX5_PF_FLAGS_PREFETCH;
	struct pf_frame *head = NULL, *frame;
	struct mlx5_core_mkey *mmkey;
	struct mlx5_ib_mr *mr;
	struct mlx5_klm *pklm;
	u32 *out = NULL;
	size_t offset;
	int ndescs;

	srcu_key = srcu_read_lock(&dev->mr_srcu);

	io_virt += *bytes_committed;
	bcnt -= *bytes_committed;

next_mr:
	mmkey = xa_load(&dev->mdev->priv.mkey_table, mlx5_base_mkey(key));
	if (!mkey_is_eq(mmkey, key)) {
		mlx5_ib_dbg(dev, "failed to find mkey %x\n", key);
		ret = -EFAULT;
		goto srcu_unlock;
	}

	if (prefetch && mmkey->type != MLX5_MKEY_MR) {
		mlx5_ib_dbg(dev, "prefetch is allowed only for MR\n");
		ret = -EINVAL;
		goto srcu_unlock;
	}

	switch (mmkey->type) {
	case MLX5_MKEY_MR:
		mr = container_of(mmkey, struct mlx5_ib_mr, mmkey);
		if (!mr->live || !mr->ibmr.pd) {
			mlx5_ib_dbg(dev, "got dead MR\n");
			ret = -EFAULT;
			goto srcu_unlock;
		}

		if (prefetch) {
			if (!is_odp_mr(mr) ||
			    mr->ibmr.pd != pd) {
				mlx5_ib_dbg(dev, "Invalid prefetch request: %s\n",
					    is_odp_mr(mr) ?  "MR is not ODP" :
					    "PD is not of the MR");
				ret = -EINVAL;
				goto srcu_unlock;
			}
		}

		if (!is_odp_mr(mr)) {
			mlx5_ib_dbg(dev, "skipping non ODP MR (lkey=0x%06x) in page fault handler.\n",
				    key);
			if (bytes_mapped)
				*bytes_mapped += bcnt;
			ret = 0;
			goto srcu_unlock;
		}

		ret = pagefault_mr(dev, mr, io_virt, bcnt, bytes_mapped, flags);
		if (ret < 0)
			goto srcu_unlock;

		npages += ret;
		ret = 0;
		break;

	case MLX5_MKEY_MW:
	case MLX5_MKEY_INDIRECT_DEVX:
		ndescs = get_indirect_num_descs(mmkey);

		if (depth >= MLX5_CAP_GEN(dev->mdev, max_indirection)) {
			mlx5_ib_dbg(dev, "indirection level exceeded\n");
			ret = -EFAULT;
			goto srcu_unlock;
		}

		outlen = MLX5_ST_SZ_BYTES(query_mkey_out) +
			sizeof(*pklm) * (ndescs - 2);

		if (outlen > cur_outlen) {
			kfree(out);
			out = kzalloc(outlen, GFP_KERNEL);
			if (!out) {
				ret = -ENOMEM;
				goto srcu_unlock;
			}
			cur_outlen = outlen;
		}

		pklm = (struct mlx5_klm *)MLX5_ADDR_OF(query_mkey_out, out,
						       bsf0_klm0_pas_mtt0_1);

		ret = mlx5_core_query_mkey(dev->mdev, mmkey, out, outlen);
		if (ret)
			goto srcu_unlock;

		offset = io_virt - MLX5_GET64(query_mkey_out, out,
					      memory_key_mkey_entry.start_addr);

		for (i = 0; bcnt && i < ndescs; i++, pklm++) {
			if (offset >= be32_to_cpu(pklm->bcount)) {
				offset -= be32_to_cpu(pklm->bcount);
				continue;
			}

			frame = kzalloc(sizeof(*frame), GFP_KERNEL);
			if (!frame) {
				ret = -ENOMEM;
				goto srcu_unlock;
			}

			frame->key = be32_to_cpu(pklm->key);
			frame->io_virt = be64_to_cpu(pklm->va) + offset;
			frame->bcnt = min_t(size_t, bcnt,
					    be32_to_cpu(pklm->bcount) - offset);
			frame->depth = depth + 1;
			frame->next = head;
			head = frame;

			bcnt -= frame->bcnt;
			offset = 0;
		}
		break;

	default:
		mlx5_ib_dbg(dev, "wrong mkey type %d\n", mmkey->type);
		ret = -EFAULT;
		goto srcu_unlock;
	}

	if (head) {
		frame = head;
		head = frame->next;

		key = frame->key;
		io_virt = frame->io_virt;
		bcnt = frame->bcnt;
		depth = frame->depth;
		kfree(frame);

		goto next_mr;
	}

srcu_unlock:
	while (head) {
		frame = head;
		head = frame->next;
		kfree(frame);
	}
	kfree(out);

	srcu_read_unlock(&dev->mr_srcu, srcu_key);
	*bytes_committed = 0;
	return ret ? ret : npages;
}

/**
 * Parse a series of data segments for page fault handling.
 *
 * @pfault contains page fault information.
 * @wqe points at the first data segment in the WQE.
 * @wqe_end points after the end of the WQE.
 * @bytes_mapped receives the number of bytes that the function was able to
 *               map. This allows the caller to decide intelligently whether
 *               enough memory was mapped to resolve the page fault
 *               successfully (e.g. enough for the next MTU, or the entire
 *               WQE).
 * @total_wqe_bytes receives the total data size of this WQE in bytes (minus
 *                  the committed bytes).
 *
 * Returns the number of pages loaded if positive, zero for an empty WQE, or a
 * negative error code.
 */
static int pagefault_data_segments(struct mlx5_ib_dev *dev,
				   struct mlx5_pagefault *pfault,
				   void *wqe,
				   void *wqe_end, u32 *bytes_mapped,
				   u32 *total_wqe_bytes, bool receive_queue)
{
	int ret = 0, npages = 0;
	u64 io_virt;
	u32 key;
	u32 byte_count;
	size_t bcnt;
	int inline_segment;

	if (bytes_mapped)
		*bytes_mapped = 0;
	if (total_wqe_bytes)
		*total_wqe_bytes = 0;

	while (wqe < wqe_end) {
		struct mlx5_wqe_data_seg *dseg = wqe;

		io_virt = be64_to_cpu(dseg->addr);
		key = be32_to_cpu(dseg->lkey);
		byte_count = be32_to_cpu(dseg->byte_count);
		inline_segment = !!(byte_count &  MLX5_INLINE_SEG);
		bcnt	       = byte_count & ~MLX5_INLINE_SEG;

		if (inline_segment) {
			bcnt = bcnt & MLX5_WQE_INLINE_SEG_BYTE_COUNT_MASK;
			wqe += ALIGN(sizeof(struct mlx5_wqe_inline_seg) + bcnt,
				     16);
		} else {
			wqe += sizeof(*dseg);
		}

		/* receive WQE end of sg list. */
		if (receive_queue && bcnt == 0 && key == MLX5_INVALID_LKEY &&
		    io_virt == 0)
			break;

		if (!inline_segment && total_wqe_bytes) {
			*total_wqe_bytes += bcnt - min_t(size_t, bcnt,
					pfault->bytes_committed);
		}

		/* A zero length data segment designates a length of 2GB. */
		if (bcnt == 0)
			bcnt = 1U << 31;

		if (inline_segment || bcnt <= pfault->bytes_committed) {
			pfault->bytes_committed -=
				min_t(size_t, bcnt,
				      pfault->bytes_committed);
			continue;
		}

		ret = pagefault_single_data_segment(dev, NULL, key,
						    io_virt, bcnt,
						    &pfault->bytes_committed,
						    bytes_mapped, 0);
		if (ret < 0)
			break;
		npages += ret;
	}

	return ret < 0 ? ret : npages;
}

static const u32 mlx5_ib_odp_opcode_cap[] = {
	[MLX5_OPCODE_SEND]	       = IB_ODP_SUPPORT_SEND,
	[MLX5_OPCODE_SEND_IMM]	       = IB_ODP_SUPPORT_SEND,
	[MLX5_OPCODE_SEND_INVAL]       = IB_ODP_SUPPORT_SEND,
	[MLX5_OPCODE_RDMA_WRITE]       = IB_ODP_SUPPORT_WRITE,
	[MLX5_OPCODE_RDMA_WRITE_IMM]   = IB_ODP_SUPPORT_WRITE,
	[MLX5_OPCODE_RDMA_READ]	       = IB_ODP_SUPPORT_READ,
	[MLX5_OPCODE_ATOMIC_CS]	       = IB_ODP_SUPPORT_ATOMIC,
	[MLX5_OPCODE_ATOMIC_FA]	       = IB_ODP_SUPPORT_ATOMIC,
};

/*
 * Parse initiator WQE. Advances the wqe pointer to point at the
 * scatter-gather list, and set wqe_end to the end of the WQE.
 */
static int mlx5_ib_mr_initiator_pfault_handler(
	struct mlx5_ib_dev *dev, struct mlx5_pagefault *pfault,
	struct mlx5_ib_qp *qp, void **wqe, void **wqe_end, int wqe_length)
{
	struct mlx5_wqe_ctrl_seg *ctrl = *wqe;
	u16 wqe_index = pfault->wqe.wqe_index;
	u32 transport_caps;
	struct mlx5_base_av *av;
	unsigned ds, opcode;
#if defined(DEBUG)
	u32 ctrl_wqe_index, ctrl_qpn;
#endif
	u32 qpn = qp->trans_qp.base.mqp.qpn;

	ds = be32_to_cpu(ctrl->qpn_ds) & MLX5_WQE_CTRL_DS_MASK;
	if (ds * MLX5_WQE_DS_UNITS > wqe_length) {
		mlx5_ib_err(dev, "Unable to read the complete WQE. ds = 0x%x, ret = 0x%x\n",
			    ds, wqe_length);
		return -EFAULT;
	}

	if (ds == 0) {
		mlx5_ib_err(dev, "Got WQE with zero DS. wqe_index=%x, qpn=%x\n",
			    wqe_index, qpn);
		return -EFAULT;
	}

#if defined(DEBUG)
	ctrl_wqe_index = (be32_to_cpu(ctrl->opmod_idx_opcode) &
			MLX5_WQE_CTRL_WQE_INDEX_MASK) >>
			MLX5_WQE_CTRL_WQE_INDEX_SHIFT;
	if (wqe_index != ctrl_wqe_index) {
		mlx5_ib_err(dev, "Got WQE with invalid wqe_index. wqe_index=0x%x, qpn=0x%x ctrl->wqe_index=0x%x\n",
			    wqe_index, qpn,
			    ctrl_wqe_index);
		return -EFAULT;
	}

	ctrl_qpn = (be32_to_cpu(ctrl->qpn_ds) & MLX5_WQE_CTRL_QPN_MASK) >>
		MLX5_WQE_CTRL_QPN_SHIFT;
	if (qpn != ctrl_qpn) {
		mlx5_ib_err(dev, "Got WQE with incorrect QP number. wqe_index=0x%x, qpn=0x%x ctrl->qpn=0x%x\n",
			    wqe_index, qpn,
			    ctrl_qpn);
		return -EFAULT;
	}
#endif /* DEBUG */

	*wqe_end = *wqe + ds * MLX5_WQE_DS_UNITS;
	*wqe += sizeof(*ctrl);

	opcode = be32_to_cpu(ctrl->opmod_idx_opcode) &
		 MLX5_WQE_CTRL_OPCODE_MASK;

	switch (qp->ibqp.qp_type) {
	case IB_QPT_XRC_INI:
		*wqe += sizeof(struct mlx5_wqe_xrc_seg);
		transport_caps = dev->odp_caps.per_transport_caps.xrc_odp_caps;
		break;
	case IB_QPT_RC:
		transport_caps = dev->odp_caps.per_transport_caps.rc_odp_caps;
		break;
	case IB_QPT_UD:
		transport_caps = dev->odp_caps.per_transport_caps.ud_odp_caps;
		break;
	default:
		mlx5_ib_err(dev, "ODP fault on QP of an unsupported transport 0x%x\n",
			    qp->ibqp.qp_type);
		return -EFAULT;
	}

	if (unlikely(opcode >= ARRAY_SIZE(mlx5_ib_odp_opcode_cap) ||
		     !(transport_caps & mlx5_ib_odp_opcode_cap[opcode]))) {
		mlx5_ib_err(dev, "ODP fault on QP of an unsupported opcode 0x%x\n",
			    opcode);
		return -EFAULT;
	}

	if (qp->ibqp.qp_type == IB_QPT_UD) {
		av = *wqe;
		if (av->dqp_dct & cpu_to_be32(MLX5_EXTENDED_UD_AV))
			*wqe += sizeof(struct mlx5_av);
		else
			*wqe += sizeof(struct mlx5_base_av);
	}

	switch (opcode) {
	case MLX5_OPCODE_RDMA_WRITE:
	case MLX5_OPCODE_RDMA_WRITE_IMM:
	case MLX5_OPCODE_RDMA_READ:
		*wqe += sizeof(struct mlx5_wqe_raddr_seg);
		break;
	case MLX5_OPCODE_ATOMIC_CS:
	case MLX5_OPCODE_ATOMIC_FA:
		*wqe += sizeof(struct mlx5_wqe_raddr_seg);
		*wqe += sizeof(struct mlx5_wqe_atomic_seg);
		break;
	}

	return 0;
}

/*
 * Parse responder WQE and set wqe_end to the end of the WQE.
 */
static int mlx5_ib_mr_responder_pfault_handler_srq(struct mlx5_ib_dev *dev,
						   struct mlx5_ib_srq *srq,
						   void **wqe, void **wqe_end,
						   int wqe_length)
{
	int wqe_size = 1 << srq->msrq.wqe_shift;

	if (wqe_size > wqe_length) {
		mlx5_ib_err(dev, "Couldn't read all of the receive WQE's content\n");
		return -EFAULT;
	}

	*wqe_end = *wqe + wqe_size;
	*wqe += sizeof(struct mlx5_wqe_srq_next_seg);

	return 0;
}

static int mlx5_ib_mr_responder_pfault_handler_rq(struct mlx5_ib_dev *dev,
						  struct mlx5_ib_qp *qp,
						  void *wqe, void **wqe_end,
						  int wqe_length)
{
	struct mlx5_ib_wq *wq = &qp->rq;
	int wqe_size = 1 << wq->wqe_shift;

	if (qp->wq_sig) {
		mlx5_ib_err(dev, "ODP fault with WQE signatures is not supported\n");
		return -EFAULT;
	}

	if (wqe_size > wqe_length) {
		mlx5_ib_err(dev, "Couldn't read all of the receive WQE's content\n");
		return -EFAULT;
	}

	switch (qp->ibqp.qp_type) {
	case IB_QPT_RC:
		if (!(dev->odp_caps.per_transport_caps.rc_odp_caps &
		      IB_ODP_SUPPORT_RECV))
			goto invalid_transport_or_opcode;
		break;
	default:
invalid_transport_or_opcode:
		mlx5_ib_err(dev, "ODP fault on QP of an unsupported transport. transport: 0x%x\n",
			    qp->ibqp.qp_type);
		return -EFAULT;
	}

	*wqe_end = wqe + wqe_size;

	return 0;
}

static inline struct mlx5_core_rsc_common *odp_get_rsc(struct mlx5_ib_dev *dev,
						       u32 wq_num, int pf_type)
{
	struct mlx5_core_rsc_common *common = NULL;
	struct mlx5_core_srq *srq;

	switch (pf_type) {
	case MLX5_WQE_PF_TYPE_RMP:
		srq = mlx5_cmd_get_srq(dev, wq_num);
		if (srq)
			common = &srq->common;
		break;
	case MLX5_WQE_PF_TYPE_REQ_SEND_OR_WRITE:
	case MLX5_WQE_PF_TYPE_RESP:
	case MLX5_WQE_PF_TYPE_REQ_READ_OR_ATOMIC:
		common = mlx5_core_res_hold(dev->mdev, wq_num, MLX5_RES_QP);
		break;
	default:
		break;
	}

	return common;
}

static inline struct mlx5_ib_qp *res_to_qp(struct mlx5_core_rsc_common *res)
{
	struct mlx5_core_qp *mqp = (struct mlx5_core_qp *)res;

	return to_mibqp(mqp);
}

static inline struct mlx5_ib_srq *res_to_srq(struct mlx5_core_rsc_common *res)
{
	struct mlx5_core_srq *msrq =
		container_of(res, struct mlx5_core_srq, common);

	return to_mibsrq(msrq);
}

static void mlx5_ib_mr_wqe_pfault_handler(struct mlx5_ib_dev *dev,
					  struct mlx5_pagefault *pfault)
{
	bool sq = pfault->type & MLX5_PFAULT_REQUESTOR;
	u16 wqe_index = pfault->wqe.wqe_index;
	void *wqe = NULL, *wqe_end = NULL;
	u32 bytes_mapped, total_wqe_bytes;
	struct mlx5_core_rsc_common *res;
	int resume_with_error = 1;
	struct mlx5_ib_qp *qp;
	size_t bytes_copied;
	int ret = 0;

	res = odp_get_rsc(dev, pfault->wqe.wq_num, pfault->type);
	if (!res) {
		mlx5_ib_dbg(dev, "wqe page fault for missing resource %d\n", pfault->wqe.wq_num);
		return;
	}

	if (res->res != MLX5_RES_QP && res->res != MLX5_RES_SRQ &&
	    res->res != MLX5_RES_XSRQ) {
		mlx5_ib_err(dev, "wqe page fault for unsupported type %d\n",
			    pfault->type);
		goto resolve_page_fault;
	}

	wqe = (void *)__get_free_page(GFP_KERNEL);
	if (!wqe) {
		mlx5_ib_err(dev, "Error allocating memory for IO page fault handling.\n");
		goto resolve_page_fault;
	}

	qp = (res->res == MLX5_RES_QP) ? res_to_qp(res) : NULL;
	if (qp && sq) {
		ret = mlx5_ib_read_user_wqe_sq(qp, wqe_index, wqe, PAGE_SIZE,
					       &bytes_copied);
		if (ret)
			goto read_user;
		ret = mlx5_ib_mr_initiator_pfault_handler(
			dev, pfault, qp, &wqe, &wqe_end, bytes_copied);
	} else if (qp && !sq) {
		ret = mlx5_ib_read_user_wqe_rq(qp, wqe_index, wqe, PAGE_SIZE,
					       &bytes_copied);
		if (ret)
			goto read_user;
		ret = mlx5_ib_mr_responder_pfault_handler_rq(
			dev, qp, wqe, &wqe_end, bytes_copied);
	} else if (!qp) {
		struct mlx5_ib_srq *srq = res_to_srq(res);

		ret = mlx5_ib_read_user_wqe_srq(srq, wqe_index, wqe, PAGE_SIZE,
						&bytes_copied);
		if (ret)
			goto read_user;
		ret = mlx5_ib_mr_responder_pfault_handler_srq(
			dev, srq, &wqe, &wqe_end, bytes_copied);
	}

	if (ret < 0 || wqe >= wqe_end)
		goto resolve_page_fault;

	ret = pagefault_data_segments(dev, pfault, wqe, wqe_end, &bytes_mapped,
				      &total_wqe_bytes, !sq);
	if (ret == -EAGAIN)
		goto out;

	if (ret < 0 || total_wqe_bytes > bytes_mapped)
		goto resolve_page_fault;

out:
	ret = 0;
	resume_with_error = 0;

read_user:
	if (ret)
		mlx5_ib_err(
			dev,
			"Failed reading a WQE following page fault, error %d, wqe_index %x, qpn %x\n",
			ret, wqe_index, pfault->token);

resolve_page_fault:
	mlx5_ib_page_fault_resume(dev, pfault, resume_with_error);
	mlx5_ib_dbg(dev, "PAGE FAULT completed. QP 0x%x resume_with_error=%d, type: 0x%x\n",
		    pfault->wqe.wq_num, resume_with_error,
		    pfault->type);
	mlx5_core_res_put(res);
	free_page((unsigned long)wqe);
}

static int pages_in_range(u64 address, u32 length)
{
	return (ALIGN(address + length, PAGE_SIZE) -
		(address & PAGE_MASK)) >> PAGE_SHIFT;
}

static void mlx5_ib_mr_rdma_pfault_handler(struct mlx5_ib_dev *dev,
					   struct mlx5_pagefault *pfault)
{
	u64 address;
	u32 length;
	u32 prefetch_len = pfault->bytes_committed;
	int prefetch_activated = 0;
	u32 rkey = pfault->rdma.r_key;
	int ret;

	/* The RDMA responder handler handles the page fault in two parts.
	 * First it brings the necessary pages for the current packet
	 * (and uses the pfault context), and then (after resuming the QP)
	 * prefetches more pages. The second operation cannot use the pfault
	 * context and therefore uses the dummy_pfault context allocated on
	 * the stack */
	pfault->rdma.rdma_va += pfault->bytes_committed;
	pfault->rdma.rdma_op_len -= min(pfault->bytes_committed,
					 pfault->rdma.rdma_op_len);
	pfault->bytes_committed = 0;

	address = pfault->rdma.rdma_va;
	length  = pfault->rdma.rdma_op_len;

	/* For some operations, the hardware cannot tell the exact message
	 * length, and in those cases it reports zero. Use prefetch
	 * logic. */
	if (length == 0) {
		prefetch_activated = 1;
		length = pfault->rdma.packet_size;
		prefetch_len = min(MAX_PREFETCH_LEN, prefetch_len);
	}

	ret = pagefault_single_data_segment(dev, NULL, rkey, address, length,
					    &pfault->bytes_committed, NULL,
					    0);
	if (ret == -EAGAIN) {
		/* We're racing with an invalidation, don't prefetch */
		prefetch_activated = 0;
	} else if (ret < 0 || pages_in_range(address, length) > ret) {
		mlx5_ib_page_fault_resume(dev, pfault, 1);
		if (ret != -ENOENT)
			mlx5_ib_dbg(dev, "PAGE FAULT error %d. QP 0x%x, type: 0x%x\n",
				    ret, pfault->token, pfault->type);
		return;
	}

	mlx5_ib_page_fault_resume(dev, pfault, 0);
	mlx5_ib_dbg(dev, "PAGE FAULT completed. QP 0x%x, type: 0x%x, prefetch_activated: %d\n",
		    pfault->token, pfault->type,
		    prefetch_activated);

	/* At this point, there might be a new pagefault already arriving in
	 * the eq, switch to the dummy pagefault for the rest of the
	 * processing. We're still OK with the objects being alive as the
	 * work-queue is being fenced. */

	if (prefetch_activated) {
		u32 bytes_committed = 0;

		ret = pagefault_single_data_segment(dev, NULL, rkey, address,
						    prefetch_len,
						    &bytes_committed, NULL,
						    0);
		if (ret < 0 && ret != -EAGAIN) {
			mlx5_ib_dbg(dev, "Prefetch failed. ret: %d, QP 0x%x, address: 0x%.16llx, length = 0x%.16x\n",
				    ret, pfault->token, address, prefetch_len);
		}
	}
}

static void mlx5_ib_pfault(struct mlx5_ib_dev *dev, struct mlx5_pagefault *pfault)
{
	u8 event_subtype = pfault->event_subtype;

	switch (event_subtype) {
	case MLX5_PFAULT_SUBTYPE_WQE:
		mlx5_ib_mr_wqe_pfault_handler(dev, pfault);
		break;
	case MLX5_PFAULT_SUBTYPE_RDMA:
		mlx5_ib_mr_rdma_pfault_handler(dev, pfault);
		break;
	default:
		mlx5_ib_err(dev, "Invalid page fault event subtype: 0x%x\n",
			    event_subtype);
		mlx5_ib_page_fault_resume(dev, pfault, 1);
	}
}

static void mlx5_ib_eqe_pf_action(struct work_struct *work)
{
	struct mlx5_pagefault *pfault = container_of(work,
						     struct mlx5_pagefault,
						     work);
	struct mlx5_ib_pf_eq *eq = pfault->eq;

	mlx5_ib_pfault(eq->dev, pfault);
	mempool_free(pfault, eq->pool);
}

static void mlx5_ib_eq_pf_process(struct mlx5_ib_pf_eq *eq)
{
	struct mlx5_eqe_page_fault *pf_eqe;
	struct mlx5_pagefault *pfault;
	struct mlx5_eqe *eqe;
	int cc = 0;

	while ((eqe = mlx5_eq_get_eqe(eq->core, cc))) {
		pfault = mempool_alloc(eq->pool, GFP_ATOMIC);
		if (!pfault) {
			schedule_work(&eq->work);
			break;
		}

		pf_eqe = &eqe->data.page_fault;
		pfault->event_subtype = eqe->sub_type;
		pfault->bytes_committed = be32_to_cpu(pf_eqe->bytes_committed);

		mlx5_ib_dbg(eq->dev,
			    "PAGE_FAULT: subtype: 0x%02x, bytes_committed: 0x%06x\n",
			    eqe->sub_type, pfault->bytes_committed);

		switch (eqe->sub_type) {
		case MLX5_PFAULT_SUBTYPE_RDMA:
			/* RDMA based event */
			pfault->type =
				be32_to_cpu(pf_eqe->rdma.pftype_token) >> 24;
			pfault->token =
				be32_to_cpu(pf_eqe->rdma.pftype_token) &
				MLX5_24BIT_MASK;
			pfault->rdma.r_key =
				be32_to_cpu(pf_eqe->rdma.r_key);
			pfault->rdma.packet_size =
				be16_to_cpu(pf_eqe->rdma.packet_length);
			pfault->rdma.rdma_op_len =
				be32_to_cpu(pf_eqe->rdma.rdma_op_len);
			pfault->rdma.rdma_va =
				be64_to_cpu(pf_eqe->rdma.rdma_va);
			mlx5_ib_dbg(eq->dev,
				    "PAGE_FAULT: type:0x%x, token: 0x%06x, r_key: 0x%08x\n",
				    pfault->type, pfault->token,
				    pfault->rdma.r_key);
			mlx5_ib_dbg(eq->dev,
				    "PAGE_FAULT: rdma_op_len: 0x%08x, rdma_va: 0x%016llx\n",
				    pfault->rdma.rdma_op_len,
				    pfault->rdma.rdma_va);
			break;

		case MLX5_PFAULT_SUBTYPE_WQE:
			/* WQE based event */
			pfault->type =
				(be32_to_cpu(pf_eqe->wqe.pftype_wq) >> 24) & 0x7;
			pfault->token =
				be32_to_cpu(pf_eqe->wqe.token);
			pfault->wqe.wq_num =
				be32_to_cpu(pf_eqe->wqe.pftype_wq) &
				MLX5_24BIT_MASK;
			pfault->wqe.wqe_index =
				be16_to_cpu(pf_eqe->wqe.wqe_index);
			pfault->wqe.packet_size =
				be16_to_cpu(pf_eqe->wqe.packet_length);
			mlx5_ib_dbg(eq->dev,
				    "PAGE_FAULT: type:0x%x, token: 0x%06x, wq_num: 0x%06x, wqe_index: 0x%04x\n",
				    pfault->type, pfault->token,
				    pfault->wqe.wq_num,
				    pfault->wqe.wqe_index);
			break;

		default:
			mlx5_ib_warn(eq->dev,
				     "Unsupported page fault event sub-type: 0x%02hhx\n",
				     eqe->sub_type);
			/* Unsupported page faults should still be
			 * resolved by the page fault handler
			 */
		}

		pfault->eq = eq;
		INIT_WORK(&pfault->work, mlx5_ib_eqe_pf_action);
		queue_work(eq->wq, &pfault->work);

		cc = mlx5_eq_update_cc(eq->core, ++cc);
	}

	mlx5_eq_update_ci(eq->core, cc, 1);
}

static int mlx5_ib_eq_pf_int(struct notifier_block *nb, unsigned long type,
			     void *data)
{
	struct mlx5_ib_pf_eq *eq =
		container_of(nb, struct mlx5_ib_pf_eq, irq_nb);
	unsigned long flags;

	if (spin_trylock_irqsave(&eq->lock, flags)) {
		mlx5_ib_eq_pf_process(eq);
		spin_unlock_irqrestore(&eq->lock, flags);
	} else {
		schedule_work(&eq->work);
	}

	return IRQ_HANDLED;
}

/* mempool_refill() was proposed but unfortunately wasn't accepted
 * http://lkml.iu.edu/hypermail/linux/kernel/1512.1/05073.html
 * Cheap workaround.
 */
static void mempool_refill(mempool_t *pool)
{
	while (pool->curr_nr < pool->min_nr)
		mempool_free(mempool_alloc(pool, GFP_KERNEL), pool);
}

static void mlx5_ib_eq_pf_action(struct work_struct *work)
{
	struct mlx5_ib_pf_eq *eq =
		container_of(work, struct mlx5_ib_pf_eq, work);

	mempool_refill(eq->pool);

	spin_lock_irq(&eq->lock);
	mlx5_ib_eq_pf_process(eq);
	spin_unlock_irq(&eq->lock);
}

enum {
	MLX5_IB_NUM_PF_EQE	= 0x1000,
	MLX5_IB_NUM_PF_DRAIN	= 64,
};

static int
mlx5_ib_create_pf_eq(struct mlx5_ib_dev *dev, struct mlx5_ib_pf_eq *eq)
{
	struct mlx5_eq_param param = {};
	int err;

	INIT_WORK(&eq->work, mlx5_ib_eq_pf_action);
	spin_lock_init(&eq->lock);
	eq->dev = dev;

	eq->pool = mempool_create_kmalloc_pool(MLX5_IB_NUM_PF_DRAIN,
					       sizeof(struct mlx5_pagefault));
	if (!eq->pool)
		return -ENOMEM;

	eq->wq = alloc_workqueue("mlx5_ib_page_fault",
				 WQ_HIGHPRI | WQ_UNBOUND | WQ_MEM_RECLAIM,
				 MLX5_NUM_CMD_EQE);
	if (!eq->wq) {
		err = -ENOMEM;
		goto err_mempool;
	}

	eq->irq_nb.notifier_call = mlx5_ib_eq_pf_int;
	param = (struct mlx5_eq_param) {
		.irq_index = 0,
		.nent = MLX5_IB_NUM_PF_EQE,
	};
	param.mask[0] = 1ull << MLX5_EVENT_TYPE_PAGE_FAULT;
	eq->core = mlx5_eq_create_generic(dev->mdev, &param);
	if (IS_ERR(eq->core)) {
		err = PTR_ERR(eq->core);
		goto err_wq;
	}
	err = mlx5_eq_enable(dev->mdev, eq->core, &eq->irq_nb);
	if (err) {
		mlx5_ib_err(dev, "failed to enable odp EQ %d\n", err);
		goto err_eq;
	}

	return 0;
err_eq:
	mlx5_eq_destroy_generic(dev->mdev, eq->core);
err_wq:
	destroy_workqueue(eq->wq);
err_mempool:
	mempool_destroy(eq->pool);
	return err;
}

static int
mlx5_ib_destroy_pf_eq(struct mlx5_ib_dev *dev, struct mlx5_ib_pf_eq *eq)
{
	int err;

	mlx5_eq_disable(dev->mdev, eq->core, &eq->irq_nb);
	err = mlx5_eq_destroy_generic(dev->mdev, eq->core);
	cancel_work_sync(&eq->work);
	destroy_workqueue(eq->wq);
	mempool_destroy(eq->pool);

	return err;
}

void mlx5_odp_init_mr_cache_entry(struct mlx5_cache_ent *ent)
{
	if (!(ent->dev->odp_caps.general_caps & IB_ODP_SUPPORT_IMPLICIT))
		return;

	switch (ent->order - 2) {
	case MLX5_IMR_MTT_CACHE_ENTRY:
		ent->page = PAGE_SHIFT;
		ent->xlt = MLX5_IMR_MTT_ENTRIES *
			   sizeof(struct mlx5_mtt) /
			   MLX5_IB_UMR_OCTOWORD;
		ent->access_mode = MLX5_MKC_ACCESS_MODE_MTT;
		ent->limit = 0;
		break;

	case MLX5_IMR_KSM_CACHE_ENTRY:
		ent->page = MLX5_KSM_PAGE_SHIFT;
		ent->xlt = mlx5_imr_ksm_entries *
			   sizeof(struct mlx5_klm) /
			   MLX5_IB_UMR_OCTOWORD;
		ent->access_mode = MLX5_MKC_ACCESS_MODE_KSM;
		ent->limit = 0;
		break;
	}
}

static const struct ib_device_ops mlx5_ib_dev_odp_ops = {
	.advise_mr = mlx5_ib_advise_mr,
};

int mlx5_ib_odp_init_one(struct mlx5_ib_dev *dev)
{
	int ret = 0;

	if (!(dev->odp_caps.general_caps & IB_ODP_SUPPORT))
		return ret;

	ib_set_device_ops(&dev->ib_dev, &mlx5_ib_dev_odp_ops);

	if (dev->odp_caps.general_caps & IB_ODP_SUPPORT_IMPLICIT) {
		ret = mlx5_cmd_null_mkey(dev->mdev, &dev->null_mkey);
		if (ret) {
			mlx5_ib_err(dev, "Error getting null_mkey %d\n", ret);
			return ret;
		}
	}

	ret = mlx5_ib_create_pf_eq(dev, &dev->odp_pf_eq);

	return ret;
}

void mlx5_ib_odp_cleanup_one(struct mlx5_ib_dev *dev)
{
	if (!(dev->odp_caps.general_caps & IB_ODP_SUPPORT))
		return;

	mlx5_ib_destroy_pf_eq(dev, &dev->odp_pf_eq);
}

int mlx5_ib_odp_init(void)
{
	mlx5_imr_ksm_entries = BIT_ULL(get_order(TASK_SIZE) -
				       MLX5_IMR_MTT_BITS);

	return 0;
}

struct prefetch_mr_work {
	struct work_struct work;
	struct ib_pd *pd;
	u32 pf_flags;
	u32 num_sge;
	struct ib_sge sg_list[0];
};

static void num_pending_prefetch_dec(struct mlx5_ib_dev *dev,
				     struct ib_sge *sg_list, u32 num_sge,
				     u32 from)
{
	u32 i;
	int srcu_key;

	srcu_key = srcu_read_lock(&dev->mr_srcu);

	for (i = from; i < num_sge; ++i) {
		struct mlx5_core_mkey *mmkey;
		struct mlx5_ib_mr *mr;

		mmkey = xa_load(&dev->mdev->priv.mkey_table,
				mlx5_base_mkey(sg_list[i].lkey));
		mr = container_of(mmkey, struct mlx5_ib_mr, mmkey);
		atomic_dec(&mr->num_pending_prefetch);
	}

	srcu_read_unlock(&dev->mr_srcu, srcu_key);
}

static bool num_pending_prefetch_inc(struct ib_pd *pd,
				     struct ib_sge *sg_list, u32 num_sge)
{
	struct mlx5_ib_dev *dev = to_mdev(pd->device);
	bool ret = true;
	u32 i;

	for (i = 0; i < num_sge; ++i) {
		struct mlx5_core_mkey *mmkey;
		struct mlx5_ib_mr *mr;

		mmkey = xa_load(&dev->mdev->priv.mkey_table,
				mlx5_base_mkey(sg_list[i].lkey));
		if (!mmkey || mmkey->key != sg_list[i].lkey) {
			ret = false;
			break;
		}

		if (mmkey->type != MLX5_MKEY_MR) {
			ret = false;
			break;
		}

		mr = container_of(mmkey, struct mlx5_ib_mr, mmkey);

		if (mr->ibmr.pd != pd) {
			ret = false;
			break;
		}

		if (!mr->live) {
			ret = false;
			break;
		}

		atomic_inc(&mr->num_pending_prefetch);
	}

	if (!ret)
		num_pending_prefetch_dec(dev, sg_list, i, 0);

	return ret;
}

static int mlx5_ib_prefetch_sg_list(struct ib_pd *pd, u32 pf_flags,
				    struct ib_sge *sg_list, u32 num_sge)
{
	u32 i;
	int ret = 0;
	struct mlx5_ib_dev *dev = to_mdev(pd->device);

	for (i = 0; i < num_sge; ++i) {
		struct ib_sge *sg = &sg_list[i];
		int bytes_committed = 0;

		ret = pagefault_single_data_segment(dev, pd, sg->lkey, sg->addr,
						    sg->length,
						    &bytes_committed, NULL,
						    pf_flags);
		if (ret < 0)
			break;
	}

	return ret < 0 ? ret : 0;
}

static void mlx5_ib_prefetch_mr_work(struct work_struct *work)
{
	struct prefetch_mr_work *w =
		container_of(work, struct prefetch_mr_work, work);

	if (ib_device_try_get(w->pd->device)) {
		mlx5_ib_prefetch_sg_list(w->pd, w->pf_flags, w->sg_list,
					 w->num_sge);
		ib_device_put(w->pd->device);
	}

	num_pending_prefetch_dec(to_mdev(w->pd->device), w->sg_list,
				 w->num_sge, 0);
	kvfree(w);
}

int mlx5_ib_advise_mr_prefetch(struct ib_pd *pd,
			       enum ib_uverbs_advise_mr_advice advice,
			       u32 flags, struct ib_sge *sg_list, u32 num_sge)
{
	struct mlx5_ib_dev *dev = to_mdev(pd->device);
	u32 pf_flags = MLX5_PF_FLAGS_PREFETCH;
	struct prefetch_mr_work *work;
	bool valid_req;
	int srcu_key;

	if (advice == IB_UVERBS_ADVISE_MR_ADVICE_PREFETCH)
		pf_flags |= MLX5_PF_FLAGS_DOWNGRADE;

	if (flags & IB_UVERBS_ADVISE_MR_FLAG_FLUSH)
		return mlx5_ib_prefetch_sg_list(pd, pf_flags, sg_list,
						num_sge);

	work = kvzalloc(struct_size(work, sg_list, num_sge), GFP_KERNEL);
	if (!work)
		return -ENOMEM;

	memcpy(work->sg_list, sg_list, num_sge * sizeof(struct ib_sge));

	/* It is guaranteed that the pd when work is executed is the pd when
	 * work was queued since pd can't be destroyed while it holds MRs and
	 * destroying a MR leads to flushing the workquque
	 */
	work->pd = pd;
	work->pf_flags = pf_flags;
	work->num_sge = num_sge;

	INIT_WORK(&work->work, mlx5_ib_prefetch_mr_work);

	srcu_key = srcu_read_lock(&dev->mr_srcu);

	valid_req = num_pending_prefetch_inc(pd, sg_list, num_sge);
	if (valid_req)
		queue_work(system_unbound_wq, &work->work);
	else
		kvfree(work);

	srcu_read_unlock(&dev->mr_srcu, srcu_key);

	return valid_req ? 0 : -EINVAL;
}<|MERGE_RESOLUTION|>--- conflicted
+++ resolved
@@ -246,11 +246,7 @@
 	 * overwrite the same MTTs.  Concurent invalidations might race us,
 	 * but they will write 0s as well, so no difference in the end result.
 	 */
-<<<<<<< HEAD
-
-=======
 	mutex_lock(&umem_odp->umem_mutex);
->>>>>>> bb831786
 	for (addr = start; addr < end; addr += BIT(umem_odp->page_shift)) {
 		idx = (addr - ib_umem_start(umem_odp)) >> umem_odp->page_shift;
 		/*
