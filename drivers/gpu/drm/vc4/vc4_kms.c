// SPDX-License-Identifier: GPL-2.0-only
/*
 * Copyright (C) 2015 Broadcom
 */

/**
 * DOC: VC4 KMS
 *
 * This is the general code for implementing KMS mode setting that
 * doesn't clearly associate with any of the other objects (plane,
 * crtc, HDMI encoder).
 */

#include <linux/clk.h>

#include <drm/drm_atomic.h>
#include <drm/drm_atomic_helper.h>
#include <drm/drm_crtc.h>
#include <drm/drm_gem_framebuffer_helper.h>
#include <drm/drm_plane_helper.h>
#include <drm/drm_probe_helper.h>
#include <drm/drm_vblank.h>

#include "vc4_drv.h"
#include "vc4_regs.h"

#define HVS_NUM_CHANNELS 3

struct vc4_ctm_state {
	struct drm_private_state base;
	struct drm_color_ctm *ctm;
	int fifo;
};

static struct vc4_ctm_state *to_vc4_ctm_state(struct drm_private_state *priv)
{
	return container_of(priv, struct vc4_ctm_state, base);
}

struct vc4_hvs_state {
	struct drm_private_state base;
	unsigned long core_clock_rate;

	struct {
		unsigned in_use: 1;
		unsigned long fifo_load;
		struct drm_crtc_commit *pending_commit;
	} fifo_state[HVS_NUM_CHANNELS];
};

static struct vc4_hvs_state *
to_vc4_hvs_state(struct drm_private_state *priv)
{
	return container_of(priv, struct vc4_hvs_state, base);
}

struct vc4_load_tracker_state {
	struct drm_private_state base;
	u64 hvs_load;
	u64 membus_load;
};

static struct vc4_load_tracker_state *
to_vc4_load_tracker_state(struct drm_private_state *priv)
{
	return container_of(priv, struct vc4_load_tracker_state, base);
}

static struct vc4_ctm_state *vc4_get_ctm_state(struct drm_atomic_state *state,
					       struct drm_private_obj *manager)
{
	struct drm_device *dev = state->dev;
	struct vc4_dev *vc4 = to_vc4_dev(dev);
	struct drm_private_state *priv_state;
	int ret;

	ret = drm_modeset_lock(&vc4->ctm_state_lock, state->acquire_ctx);
	if (ret)
		return ERR_PTR(ret);

	priv_state = drm_atomic_get_private_obj_state(state, manager);
	if (IS_ERR(priv_state))
		return ERR_CAST(priv_state);

	return to_vc4_ctm_state(priv_state);
}

static struct drm_private_state *
vc4_ctm_duplicate_state(struct drm_private_obj *obj)
{
	struct vc4_ctm_state *state;

	state = kmemdup(obj->state, sizeof(*state), GFP_KERNEL);
	if (!state)
		return NULL;

	__drm_atomic_helper_private_obj_duplicate_state(obj, &state->base);

	return &state->base;
}

static void vc4_ctm_destroy_state(struct drm_private_obj *obj,
				  struct drm_private_state *state)
{
	struct vc4_ctm_state *ctm_state = to_vc4_ctm_state(state);

	kfree(ctm_state);
}

static const struct drm_private_state_funcs vc4_ctm_state_funcs = {
	.atomic_duplicate_state = vc4_ctm_duplicate_state,
	.atomic_destroy_state = vc4_ctm_destroy_state,
};

static void vc4_ctm_obj_fini(struct drm_device *dev, void *unused)
{
	struct vc4_dev *vc4 = to_vc4_dev(dev);

	drm_atomic_private_obj_fini(&vc4->ctm_manager);
}

static int vc4_ctm_obj_init(struct vc4_dev *vc4)
{
	struct vc4_ctm_state *ctm_state;

	drm_modeset_lock_init(&vc4->ctm_state_lock);

	ctm_state = kzalloc(sizeof(*ctm_state), GFP_KERNEL);
	if (!ctm_state)
		return -ENOMEM;

	drm_atomic_private_obj_init(&vc4->base, &vc4->ctm_manager, &ctm_state->base,
				    &vc4_ctm_state_funcs);

	return drmm_add_action_or_reset(&vc4->base, vc4_ctm_obj_fini, NULL);
}

/* Converts a DRM S31.32 value to the HW S0.9 format. */
static u16 vc4_ctm_s31_32_to_s0_9(u64 in)
{
	u16 r;

	/* Sign bit. */
	r = in & BIT_ULL(63) ? BIT(9) : 0;

	if ((in & GENMASK_ULL(62, 32)) > 0) {
		/* We have zero integer bits so we can only saturate here. */
		r |= GENMASK(8, 0);
	} else {
		/* Otherwise take the 9 most important fractional bits. */
		r |= (in >> 23) & GENMASK(8, 0);
	}

	return r;
}

static void
vc4_ctm_commit(struct vc4_dev *vc4, struct drm_atomic_state *state)
{
	struct vc4_ctm_state *ctm_state = to_vc4_ctm_state(vc4->ctm_manager.state);
	struct drm_color_ctm *ctm = ctm_state->ctm;

	if (vc4->firmware_kms)
		return;

	if (ctm_state->fifo) {
		HVS_WRITE(SCALER_OLEDCOEF2,
			  VC4_SET_FIELD(vc4_ctm_s31_32_to_s0_9(ctm->matrix[0]),
					SCALER_OLEDCOEF2_R_TO_R) |
			  VC4_SET_FIELD(vc4_ctm_s31_32_to_s0_9(ctm->matrix[3]),
					SCALER_OLEDCOEF2_R_TO_G) |
			  VC4_SET_FIELD(vc4_ctm_s31_32_to_s0_9(ctm->matrix[6]),
					SCALER_OLEDCOEF2_R_TO_B));
		HVS_WRITE(SCALER_OLEDCOEF1,
			  VC4_SET_FIELD(vc4_ctm_s31_32_to_s0_9(ctm->matrix[1]),
					SCALER_OLEDCOEF1_G_TO_R) |
			  VC4_SET_FIELD(vc4_ctm_s31_32_to_s0_9(ctm->matrix[4]),
					SCALER_OLEDCOEF1_G_TO_G) |
			  VC4_SET_FIELD(vc4_ctm_s31_32_to_s0_9(ctm->matrix[7]),
					SCALER_OLEDCOEF1_G_TO_B));
		HVS_WRITE(SCALER_OLEDCOEF0,
			  VC4_SET_FIELD(vc4_ctm_s31_32_to_s0_9(ctm->matrix[2]),
					SCALER_OLEDCOEF0_B_TO_R) |
			  VC4_SET_FIELD(vc4_ctm_s31_32_to_s0_9(ctm->matrix[5]),
					SCALER_OLEDCOEF0_B_TO_G) |
			  VC4_SET_FIELD(vc4_ctm_s31_32_to_s0_9(ctm->matrix[8]),
					SCALER_OLEDCOEF0_B_TO_B));
	}

	HVS_WRITE(SCALER_OLEDOFFS,
		  VC4_SET_FIELD(ctm_state->fifo, SCALER_OLEDOFFS_DISPFIFO));
}

static struct vc4_hvs_state *
vc4_hvs_get_new_global_state(struct drm_atomic_state *state)
{
	struct vc4_dev *vc4 = to_vc4_dev(state->dev);
	struct drm_private_state *priv_state;

	priv_state = drm_atomic_get_new_private_obj_state(state, &vc4->hvs_channels);
	if (IS_ERR(priv_state))
		return ERR_CAST(priv_state);

	return to_vc4_hvs_state(priv_state);
}

static struct vc4_hvs_state *
vc4_hvs_get_old_global_state(struct drm_atomic_state *state)
{
	struct vc4_dev *vc4 = to_vc4_dev(state->dev);
	struct drm_private_state *priv_state;

	priv_state = drm_atomic_get_old_private_obj_state(state, &vc4->hvs_channels);
	if (IS_ERR(priv_state))
		return ERR_CAST(priv_state);

	return to_vc4_hvs_state(priv_state);
}

static struct vc4_hvs_state *
vc4_hvs_get_global_state(struct drm_atomic_state *state)
{
	struct vc4_dev *vc4 = to_vc4_dev(state->dev);
	struct drm_private_state *priv_state;

	priv_state = drm_atomic_get_private_obj_state(state, &vc4->hvs_channels);
	if (IS_ERR(priv_state))
		return ERR_CAST(priv_state);

	return to_vc4_hvs_state(priv_state);
}

static void vc4_hvs_pv_muxing_commit(struct vc4_dev *vc4,
				     struct drm_atomic_state *state)
{
	struct drm_crtc_state *crtc_state;
	struct drm_crtc *crtc;
	unsigned int i;

	for_each_new_crtc_in_state(state, crtc, crtc_state, i) {
		struct vc4_crtc_state *vc4_state = to_vc4_crtc_state(crtc_state);
		u32 dispctrl;
		u32 dsp3_mux;

		if (!crtc_state->active)
			continue;

		if (vc4_state->assigned_channel != 2)
			continue;

		/*
		 * SCALER_DISPCTRL_DSP3 = X, where X < 2 means 'connect DSP3 to
		 * FIFO X'.
		 * SCALER_DISPCTRL_DSP3 = 3 means 'disable DSP 3'.
		 *
		 * DSP3 is connected to FIFO2 unless the transposer is
		 * enabled. In this case, FIFO 2 is directly accessed by the
		 * TXP IP, and we need to disable the FIFO2 -> pixelvalve1
		 * route.
		 */
		if (vc4_state->feed_txp)
			dsp3_mux = VC4_SET_FIELD(3, SCALER_DISPCTRL_DSP3_MUX);
		else
			dsp3_mux = VC4_SET_FIELD(2, SCALER_DISPCTRL_DSP3_MUX);

		dispctrl = HVS_READ(SCALER_DISPCTRL) &
			   ~SCALER_DISPCTRL_DSP3_MUX_MASK;
		HVS_WRITE(SCALER_DISPCTRL, dispctrl | dsp3_mux);
	}
}

static void vc5_hvs_pv_muxing_commit(struct vc4_dev *vc4,
				     struct drm_atomic_state *state)
{
	struct drm_crtc_state *crtc_state;
	struct drm_crtc *crtc;
	unsigned char mux;
	unsigned int i;
	u32 reg;

	for_each_new_crtc_in_state(state, crtc, crtc_state, i) {
		struct vc4_crtc_state *vc4_state = to_vc4_crtc_state(crtc_state);
		struct vc4_crtc *vc4_crtc = to_vc4_crtc(crtc);

		if (!vc4_state->update_muxing)
			continue;

		switch (vc4_crtc->data->hvs_output) {
		case 2:
			mux = (vc4_state->assigned_channel == 2) ? 0 : 1;
			reg = HVS_READ(SCALER_DISPECTRL);
			HVS_WRITE(SCALER_DISPECTRL,
				  (reg & ~SCALER_DISPECTRL_DSP2_MUX_MASK) |
				  VC4_SET_FIELD(mux, SCALER_DISPECTRL_DSP2_MUX));
			break;

		case 3:
			if (vc4_state->assigned_channel == VC4_HVS_CHANNEL_DISABLED)
				mux = 3;
			else
				mux = vc4_state->assigned_channel;

			reg = HVS_READ(SCALER_DISPCTRL);
			HVS_WRITE(SCALER_DISPCTRL,
				  (reg & ~SCALER_DISPCTRL_DSP3_MUX_MASK) |
				  VC4_SET_FIELD(mux, SCALER_DISPCTRL_DSP3_MUX));
			break;

		case 4:
			if (vc4_state->assigned_channel == VC4_HVS_CHANNEL_DISABLED)
				mux = 3;
			else
				mux = vc4_state->assigned_channel;

			reg = HVS_READ(SCALER_DISPEOLN);
			HVS_WRITE(SCALER_DISPEOLN,
				  (reg & ~SCALER_DISPEOLN_DSP4_MUX_MASK) |
				  VC4_SET_FIELD(mux, SCALER_DISPEOLN_DSP4_MUX));

			break;

		case 5:
			if (vc4_state->assigned_channel == VC4_HVS_CHANNEL_DISABLED)
				mux = 3;
			else
				mux = vc4_state->assigned_channel;

			reg = HVS_READ(SCALER_DISPDITHER);
			HVS_WRITE(SCALER_DISPDITHER,
				  (reg & ~SCALER_DISPDITHER_DSP5_MUX_MASK) |
				  VC4_SET_FIELD(mux, SCALER_DISPDITHER_DSP5_MUX));
			break;

		default:
			break;
		}
	}
}

static void vc4_atomic_commit_tail(struct drm_atomic_state *state)
{
	struct drm_device *dev = state->dev;
	struct vc4_dev *vc4 = to_vc4_dev(dev);
	struct vc4_hvs *hvs = vc4->hvs;
	struct drm_crtc_state *old_crtc_state;
	struct drm_crtc_state *new_crtc_state;
	struct vc4_hvs_state *new_hvs_state;
	struct drm_crtc *crtc;
	struct vc4_hvs_state *old_hvs_state;
	struct clk_request *core_req;
	int i;

	old_hvs_state = vc4_hvs_get_old_global_state(state);
	if (WARN_ON(!old_hvs_state))
		return;

	new_hvs_state = vc4_hvs_get_new_global_state(state);
	if (WARN_ON(!new_hvs_state))
		return;

	for_each_new_crtc_in_state(state, crtc, new_crtc_state, i) {
		struct vc4_crtc_state *vc4_crtc_state;

		if (!new_crtc_state->commit || vc4->firmware_kms)
			continue;

		vc4_crtc_state = to_vc4_crtc_state(new_crtc_state);
		vc4_hvs_mask_underrun(dev, vc4_crtc_state->assigned_channel);
	}

<<<<<<< HEAD
	if (vc4->hvs && vc4->hvs->hvs5)
=======
	if (vc4->hvs && vc4->hvs->hvs5) {
		/*
		 * Do a temporary request on the core clock during the
		 * modeset.
		 */
>>>>>>> 490c3135
		core_req = clk_request_start(hvs->core_clk, 500000000);

		/*
		 * And remove the previous one based on the HVS
		 * requirements if any.
		 */
		clk_request_done(hvs->core_req);
	}

	for_each_old_crtc_in_state(state, crtc, old_crtc_state, i) {
		struct vc4_crtc_state *vc4_crtc_state =
			to_vc4_crtc_state(old_crtc_state);
		struct drm_crtc_commit *commit;
		unsigned int channel = vc4_crtc_state->assigned_channel;
		unsigned long done;

		if (channel == VC4_HVS_CHANNEL_DISABLED)
			continue;

		if (!old_hvs_state->fifo_state[channel].in_use)
			continue;

		commit = old_hvs_state->fifo_state[i].pending_commit;
		if (!commit)
			continue;

		done = wait_for_completion_timeout(&commit->hw_done, 10 * HZ);
		if (!done)
			drm_err(dev, "Timed out waiting for hw_done\n");

		done = wait_for_completion_timeout(&commit->flip_done, 10 * HZ);
		if (!done)
			drm_err(dev, "Timed out waiting for flip_done\n");
	}

	drm_atomic_helper_commit_modeset_disables(dev, state);

	vc4_ctm_commit(vc4, state);

	if (!vc4->firmware_kms) {
		if (vc4->hvs->hvs5)
			vc5_hvs_pv_muxing_commit(vc4, state);
		else
			vc4_hvs_pv_muxing_commit(vc4, state);
	}

	drm_atomic_helper_commit_planes(dev, state, 0);

	drm_atomic_helper_commit_modeset_enables(dev, state);

	drm_atomic_helper_fake_vblank(state);

	drm_atomic_helper_commit_hw_done(state);

	drm_atomic_helper_wait_for_flip_done(dev, state);

	drm_atomic_helper_cleanup_planes(dev, state);

<<<<<<< HEAD
	if (vc4->hvs && vc4->hvs->hvs5)
		clk_request_done(core_req);
=======
	if (vc4->hvs && vc4->hvs->hvs5) {
		drm_dbg(dev, "Running the core clock at %lu Hz\n",
			new_hvs_state->core_clock_rate);

		/*
		 * Request a clock rate based on the current HVS
		 * requirements.
		 */
		hvs->core_req = clk_request_start(hvs->core_clk,
						  new_hvs_state->core_clock_rate);

		/* And drop the temporary request */
		clk_request_done(core_req);
	}
>>>>>>> 490c3135
}

static int vc4_atomic_commit_setup(struct drm_atomic_state *state)
{
	struct drm_device *dev = state->dev;
	struct vc4_dev *vc4 = to_vc4_dev(dev);
	struct drm_crtc_state *crtc_state;
	struct vc4_hvs_state *hvs_state;
	struct drm_crtc *crtc;
	unsigned int i;

	/* We know for sure we don't want an async update here. Set
	 * state->legacy_cursor_update to false to prevent
	 * drm_atomic_helper_setup_commit() from auto-completing
	 * commit->flip_done.
	 */
	if (!vc4->firmware_kms)
		state->legacy_cursor_update = false;

	hvs_state = vc4_hvs_get_new_global_state(state);
	if (!hvs_state)
		return -EINVAL;

	for_each_new_crtc_in_state(state, crtc, crtc_state, i) {
		struct vc4_crtc_state *vc4_crtc_state =
			to_vc4_crtc_state(crtc_state);
		unsigned int channel =
			vc4_crtc_state->assigned_channel;

		if (channel == VC4_HVS_CHANNEL_DISABLED)
			continue;

		if (!hvs_state->fifo_state[channel].in_use)
			continue;

		hvs_state->fifo_state[channel].pending_commit =
			drm_crtc_commit_get(crtc_state->commit);
	}

	return 0;
}

static struct drm_framebuffer *vc4_fb_create(struct drm_device *dev,
					     struct drm_file *file_priv,
					     const struct drm_mode_fb_cmd2 *mode_cmd)
{
	struct drm_mode_fb_cmd2 mode_cmd_local;

	/* If the user didn't specify a modifier, use the
	 * vc4_set_tiling_ioctl() state for the BO.
	 */
	if (!(mode_cmd->flags & DRM_MODE_FB_MODIFIERS)) {
		struct drm_gem_object *gem_obj;
		struct vc4_bo *bo;

		gem_obj = drm_gem_object_lookup(file_priv,
						mode_cmd->handles[0]);
		if (!gem_obj) {
			DRM_DEBUG("Failed to look up GEM BO %d\n",
				  mode_cmd->handles[0]);
			return ERR_PTR(-ENOENT);
		}
		bo = to_vc4_bo(gem_obj);

		mode_cmd_local = *mode_cmd;

		if (bo->t_format) {
			mode_cmd_local.modifier[0] =
				DRM_FORMAT_MOD_BROADCOM_VC4_T_TILED;
		} else {
			mode_cmd_local.modifier[0] = DRM_FORMAT_MOD_NONE;
		}

		drm_gem_object_put(gem_obj);

		mode_cmd = &mode_cmd_local;
	}

	return drm_gem_fb_create(dev, file_priv, mode_cmd);
}

/* Our CTM has some peculiar limitations: we can only enable it for one CRTC
 * at a time and the HW only supports S0.9 scalars. To account for the latter,
 * we don't allow userland to set a CTM that we have no hope of approximating.
 */
static int
vc4_ctm_atomic_check(struct drm_device *dev, struct drm_atomic_state *state)
{
	struct vc4_dev *vc4 = to_vc4_dev(dev);
	struct vc4_ctm_state *ctm_state = NULL;
	struct drm_crtc *crtc;
	struct drm_crtc_state *old_crtc_state, *new_crtc_state;
	struct drm_color_ctm *ctm;
	int i;

	for_each_oldnew_crtc_in_state(state, crtc, old_crtc_state, new_crtc_state, i) {
		/* CTM is being disabled. */
		if (!new_crtc_state->ctm && old_crtc_state->ctm) {
			ctm_state = vc4_get_ctm_state(state, &vc4->ctm_manager);
			if (IS_ERR(ctm_state))
				return PTR_ERR(ctm_state);
			ctm_state->fifo = 0;
		}
	}

	for_each_oldnew_crtc_in_state(state, crtc, old_crtc_state, new_crtc_state, i) {
		if (new_crtc_state->ctm == old_crtc_state->ctm)
			continue;

		if (!ctm_state) {
			ctm_state = vc4_get_ctm_state(state, &vc4->ctm_manager);
			if (IS_ERR(ctm_state))
				return PTR_ERR(ctm_state);
		}

		/* CTM is being enabled or the matrix changed. */
		if (new_crtc_state->ctm) {
			struct vc4_crtc_state *vc4_crtc_state =
				to_vc4_crtc_state(new_crtc_state);

			/* fifo is 1-based since 0 disables CTM. */
			int fifo = vc4_crtc_state->assigned_channel + 1;

			/* Check userland isn't trying to turn on CTM for more
			 * than one CRTC at a time.
			 */
			if (ctm_state->fifo && ctm_state->fifo != fifo) {
				DRM_DEBUG_DRIVER("Too many CTM configured\n");
				return -EINVAL;
			}

			/* Check we can approximate the specified CTM.
			 * We disallow scalars |c| > 1.0 since the HW has
			 * no integer bits.
			 */
			ctm = new_crtc_state->ctm->data;
			for (i = 0; i < ARRAY_SIZE(ctm->matrix); i++) {
				u64 val = ctm->matrix[i];

				val &= ~BIT_ULL(63);
				if (val > BIT_ULL(32))
					return -EINVAL;
			}

			ctm_state->fifo = fifo;
			ctm_state->ctm = ctm;
		}
	}

	return 0;
}

static int vc4_load_tracker_atomic_check(struct drm_atomic_state *state)
{
	struct drm_plane_state *old_plane_state, *new_plane_state;
	struct vc4_dev *vc4 = to_vc4_dev(state->dev);
	struct vc4_load_tracker_state *load_state;
	struct drm_private_state *priv_state;
	struct drm_plane *plane;
	int i;

	priv_state = drm_atomic_get_private_obj_state(state,
						      &vc4->load_tracker);
	if (IS_ERR(priv_state))
		return PTR_ERR(priv_state);

	load_state = to_vc4_load_tracker_state(priv_state);
	for_each_oldnew_plane_in_state(state, plane, old_plane_state,
				       new_plane_state, i) {
		struct vc4_plane_state *vc4_plane_state;

		if (old_plane_state->fb && old_plane_state->crtc) {
			vc4_plane_state = to_vc4_plane_state(old_plane_state);
			load_state->membus_load -= vc4_plane_state->membus_load;
			load_state->hvs_load -= vc4_plane_state->hvs_load;
		}

		if (new_plane_state->fb && new_plane_state->crtc) {
			vc4_plane_state = to_vc4_plane_state(new_plane_state);
			load_state->membus_load += vc4_plane_state->membus_load;
			load_state->hvs_load += vc4_plane_state->hvs_load;
		}
	}

	/* Don't check the load when the tracker is disabled. */
	if (!vc4->load_tracker_enabled)
		return 0;

	/* The absolute limit is 2Gbyte/sec, but let's take a margin to let
	 * the system work when other blocks are accessing the memory.
	 */
	if (load_state->membus_load > SZ_1G + SZ_512M)
		return -ENOSPC;

	/* HVS clock is supposed to run @ 250Mhz, let's take a margin and
	 * consider the maximum number of cycles is 240M.
	 */
	if (load_state->hvs_load > 240000000ULL)
		return -ENOSPC;

	return 0;
}

static struct drm_private_state *
vc4_load_tracker_duplicate_state(struct drm_private_obj *obj)
{
	struct vc4_load_tracker_state *state;

	state = kmemdup(obj->state, sizeof(*state), GFP_KERNEL);
	if (!state)
		return NULL;

	__drm_atomic_helper_private_obj_duplicate_state(obj, &state->base);

	return &state->base;
}

static void vc4_load_tracker_destroy_state(struct drm_private_obj *obj,
					   struct drm_private_state *state)
{
	struct vc4_load_tracker_state *load_state;

	load_state = to_vc4_load_tracker_state(state);
	kfree(load_state);
}

static const struct drm_private_state_funcs vc4_load_tracker_state_funcs = {
	.atomic_duplicate_state = vc4_load_tracker_duplicate_state,
	.atomic_destroy_state = vc4_load_tracker_destroy_state,
};

static void vc4_load_tracker_obj_fini(struct drm_device *dev, void *unused)
{
	struct vc4_dev *vc4 = to_vc4_dev(dev);

	drm_atomic_private_obj_fini(&vc4->load_tracker);
}

static int vc4_load_tracker_obj_init(struct vc4_dev *vc4)
{
	struct vc4_load_tracker_state *load_state;

	load_state = kzalloc(sizeof(*load_state), GFP_KERNEL);
	if (!load_state)
		return -ENOMEM;

	drm_atomic_private_obj_init(&vc4->base, &vc4->load_tracker,
				    &load_state->base,
				    &vc4_load_tracker_state_funcs);

	return drmm_add_action_or_reset(&vc4->base, vc4_load_tracker_obj_fini, NULL);
}

static struct drm_private_state *
vc4_hvs_channels_duplicate_state(struct drm_private_obj *obj)
{
	struct vc4_hvs_state *old_state = to_vc4_hvs_state(obj->state);
	struct vc4_hvs_state *state;
	unsigned int i;

	state = kzalloc(sizeof(*state), GFP_KERNEL);
	if (!state)
		return NULL;

	__drm_atomic_helper_private_obj_duplicate_state(obj, &state->base);

	for (i = 0; i < HVS_NUM_CHANNELS; i++) {
		state->fifo_state[i].in_use = old_state->fifo_state[i].in_use;
		state->fifo_state[i].fifo_load = old_state->fifo_state[i].fifo_load;

		if (!old_state->fifo_state[i].pending_commit)
			continue;

		state->fifo_state[i].pending_commit =
			drm_crtc_commit_get(old_state->fifo_state[i].pending_commit);
	}

	state->core_clock_rate = old_state->core_clock_rate;


	return &state->base;
}

static void vc4_hvs_channels_destroy_state(struct drm_private_obj *obj,
					   struct drm_private_state *state)
{
	struct vc4_hvs_state *hvs_state = to_vc4_hvs_state(state);
	unsigned int i;

	for (i = 0; i < HVS_NUM_CHANNELS; i++) {
		if (!hvs_state->fifo_state[i].pending_commit)
			continue;

		drm_crtc_commit_put(hvs_state->fifo_state[i].pending_commit);
	}

	kfree(hvs_state);
}

static const struct drm_private_state_funcs vc4_hvs_state_funcs = {
	.atomic_duplicate_state = vc4_hvs_channels_duplicate_state,
	.atomic_destroy_state = vc4_hvs_channels_destroy_state,
};

static void vc4_hvs_channels_obj_fini(struct drm_device *dev, void *unused)
{
	struct vc4_dev *vc4 = to_vc4_dev(dev);

	drm_atomic_private_obj_fini(&vc4->hvs_channels);
}

static int vc4_hvs_channels_obj_init(struct vc4_dev *vc4)
{
	struct vc4_hvs_state *state;

	state = kzalloc(sizeof(*state), GFP_KERNEL);
	if (!state)
		return -ENOMEM;

	drm_atomic_private_obj_init(&vc4->base, &vc4->hvs_channels,
				    &state->base,
				    &vc4_hvs_state_funcs);

	return drmm_add_action_or_reset(&vc4->base, vc4_hvs_channels_obj_fini, NULL);
}

/*
 * The BCM2711 HVS has up to 7 outputs connected to the pixelvalves and
 * the TXP (and therefore all the CRTCs found on that platform).
 *
 * The naive (and our initial) implementation would just iterate over
 * all the active CRTCs, try to find a suitable FIFO, and then remove it
 * from the pool of available FIFOs. However, there are a few corner
 * cases that need to be considered:
 *
 * - When running in a dual-display setup (so with two CRTCs involved),
 *   we can update the state of a single CRTC (for example by changing
 *   its mode using xrandr under X11) without affecting the other. In
 *   this case, the other CRTC wouldn't be in the state at all, so we
 *   need to consider all the running CRTCs in the DRM device to assign
 *   a FIFO, not just the one in the state.
 *
 * - To fix the above, we can't use drm_atomic_get_crtc_state on all
 *   enabled CRTCs to pull their CRTC state into the global state, since
 *   a page flip would start considering their vblank to complete. Since
 *   we don't have a guarantee that they are actually active, that
 *   vblank might never happen, and shouldn't even be considered if we
 *   want to do a page flip on a single CRTC. That can be tested by
 *   doing a modetest -v first on HDMI1 and then on HDMI0.
 *
 * - Since we need the pixelvalve to be disabled and enabled back when
 *   the FIFO is changed, we should keep the FIFO assigned for as long
 *   as the CRTC is enabled, only considering it free again once that
 *   CRTC has been disabled. This can be tested by booting X11 on a
 *   single display, and changing the resolution down and then back up.
 */
static int vc4_pv_muxing_atomic_check(struct drm_device *dev,
				      struct drm_atomic_state *state)
{
	struct vc4_dev *vc4 = to_vc4_dev(state->dev);
	struct vc4_hvs_state *hvs_new_state;
	struct drm_crtc_state *old_crtc_state, *new_crtc_state;
	struct drm_crtc *crtc;
	unsigned int unassigned_channels = 0;
	unsigned int i;

	hvs_new_state = vc4_hvs_get_global_state(state);
	if (!hvs_new_state)
		return -EINVAL;

	for (i = 0; i < ARRAY_SIZE(hvs_new_state->fifo_state); i++)
		if (!hvs_new_state->fifo_state[i].in_use)
			unassigned_channels |= BIT(i);

	for_each_oldnew_crtc_in_state(state, crtc, old_crtc_state, new_crtc_state, i) {
		struct vc4_crtc_state *old_vc4_crtc_state =
			to_vc4_crtc_state(old_crtc_state);
		struct vc4_crtc_state *new_vc4_crtc_state =
			to_vc4_crtc_state(new_crtc_state);
		struct vc4_crtc *vc4_crtc = to_vc4_crtc(crtc);
		unsigned int matching_channels;
		unsigned int channel;

		if (vc4->firmware_kms)
			continue;

		/* Nothing to do here, let's skip it */
		if (old_crtc_state->enable == new_crtc_state->enable)
			continue;

		/* Muxing will need to be modified, mark it as such */
		new_vc4_crtc_state->update_muxing = true;

		/* If we're disabling our CRTC, we put back our channel */
		if (!new_crtc_state->enable) {
			channel = old_vc4_crtc_state->assigned_channel;
			hvs_new_state->fifo_state[channel].in_use = false;
			new_vc4_crtc_state->assigned_channel = VC4_HVS_CHANNEL_DISABLED;
			continue;
		}

		/*
		 * The problem we have to solve here is that we have
		 * up to 7 encoders, connected to up to 6 CRTCs.
		 *
		 * Those CRTCs, depending on the instance, can be
		 * routed to 1, 2 or 3 HVS FIFOs, and we need to set
		 * the change the muxing between FIFOs and outputs in
		 * the HVS accordingly.
		 *
		 * It would be pretty hard to come up with an
		 * algorithm that would generically solve
		 * this. However, the current routing trees we support
		 * allow us to simplify a bit the problem.
		 *
		 * Indeed, with the current supported layouts, if we
		 * try to assign in the ascending crtc index order the
		 * FIFOs, we can't fall into the situation where an
		 * earlier CRTC that had multiple routes is assigned
		 * one that was the only option for a later CRTC.
		 *
		 * If the layout changes and doesn't give us that in
		 * the future, we will need to have something smarter,
		 * but it works so far.
		 */
		matching_channels = unassigned_channels & vc4_crtc->data->hvs_available_channels;
		if (!matching_channels)
			return -EINVAL;

		channel = ffs(matching_channels) - 1;
		new_vc4_crtc_state->assigned_channel = channel;
		unassigned_channels &= ~BIT(channel);
		hvs_new_state->fifo_state[channel].in_use = true;
	}

	return 0;
}

static int
vc4_core_clock_atomic_check(struct drm_atomic_state *state)
{
	struct vc4_dev *vc4 = to_vc4_dev(state->dev);
	struct drm_private_state *priv_state;
	struct vc4_hvs_state *hvs_new_state;
	struct vc4_load_tracker_state *load_state;
	struct drm_crtc_state *old_crtc_state, *new_crtc_state;
	struct drm_crtc *crtc;
	unsigned int num_outputs;
	unsigned long pixel_rate;
	unsigned long cob_rate;
	unsigned int i;

	priv_state = drm_atomic_get_private_obj_state(state,
						      &vc4->load_tracker);
	if (IS_ERR(priv_state))
		return PTR_ERR(priv_state);

	load_state = to_vc4_load_tracker_state(priv_state);

	hvs_new_state = vc4_hvs_get_global_state(state);
	if (!hvs_new_state)
		return -EINVAL;

	for_each_oldnew_crtc_in_state(state, crtc,
				      old_crtc_state,
				      new_crtc_state,
				      i) {
		if (old_crtc_state->active) {
			struct vc4_crtc_state *old_vc4_state =
				to_vc4_crtc_state(old_crtc_state);
			unsigned int channel = old_vc4_state->assigned_channel;

			hvs_new_state->fifo_state[channel].fifo_load = 0;
		}

		if (new_crtc_state->active) {
			struct vc4_crtc_state *new_vc4_state =
				to_vc4_crtc_state(new_crtc_state);
			unsigned int channel = new_vc4_state->assigned_channel;

			hvs_new_state->fifo_state[channel].fifo_load =
				new_vc4_state->hvs_load;
		}
	}

	cob_rate = 0;
	num_outputs = 0;
	for (i = 0; i < HVS_NUM_CHANNELS; i++) {
		if (!hvs_new_state->fifo_state[i].in_use)
			continue;

		num_outputs++;
		cob_rate += hvs_new_state->fifo_state[i].fifo_load;
	}

	pixel_rate = load_state->hvs_load;
	if (num_outputs > 1) {
		pixel_rate = (pixel_rate * 40) / 100;
	} else {
		pixel_rate = (pixel_rate * 60) / 100;
	}

	hvs_new_state->core_clock_rate = max(cob_rate, pixel_rate);

	return 0;
}


static int
vc4_atomic_check(struct drm_device *dev, struct drm_atomic_state *state)
{
	int ret;

	ret = vc4_pv_muxing_atomic_check(dev, state);
	if (ret)
		return ret;

	ret = vc4_ctm_atomic_check(dev, state);
	if (ret < 0)
		return ret;

	ret = drm_atomic_helper_check(dev, state);
	if (ret)
		return ret;

	ret = vc4_load_tracker_atomic_check(state);
	if (ret)
		return ret;

	return vc4_core_clock_atomic_check(state);
}

static struct drm_mode_config_helper_funcs vc4_mode_config_helpers = {
	.atomic_commit_setup	= vc4_atomic_commit_setup,
	.atomic_commit_tail	= vc4_atomic_commit_tail,
};

static const struct drm_mode_config_funcs vc4_mode_funcs = {
	.atomic_check = vc4_atomic_check,
	.atomic_commit = drm_atomic_helper_commit,
	.fb_create = vc4_fb_create,
};

int vc4_kms_load(struct drm_device *dev)
{
	struct vc4_dev *vc4 = to_vc4_dev(dev);
	bool is_vc5 = of_device_is_compatible(dev->dev->of_node,
					      "brcm,bcm2711-vc5");
	int ret;

	/*
	 * The limits enforced by the load tracker aren't relevant for
	 * the BCM2711, but the load tracker computations are used for
	 * the core clock rate calculation.
	 */
	if (!is_vc5) {
		/* Start with the load tracker enabled. Can be
		 * disabled through the debugfs load_tracker file.
		 */
		vc4->load_tracker_enabled = true;
	}

	/* Set support for vblank irq fast disable, before drm_vblank_init() */
	dev->vblank_disable_immediate = true;

	dev->irq_enabled = true;
	ret = drm_vblank_init(dev, dev->mode_config.num_crtc);
	if (ret < 0) {
		dev_err(dev->dev, "failed to initialize vblank\n");
		return ret;
	}

	if (is_vc5) {
		dev->mode_config.max_width = 7680;
		dev->mode_config.max_height = 7680;
	} else {
		dev->mode_config.max_width = 2048;
		dev->mode_config.max_height = 2048;
	}

	dev->mode_config.funcs = &vc4_mode_funcs;
	dev->mode_config.helper_private = &vc4_mode_config_helpers;
	dev->mode_config.preferred_depth = 24;
	dev->mode_config.async_page_flip = true;
	dev->mode_config.allow_fb_modifiers = true;
	if (vc4->firmware_kms)
		dev->mode_config.normalize_zpos = true;

	ret = vc4_ctm_obj_init(vc4);
	if (ret)
		return ret;

	ret = vc4_load_tracker_obj_init(vc4);
	if (ret)
		return ret;

	ret = vc4_hvs_channels_obj_init(vc4);
	if (ret)
		return ret;

	drm_mode_config_reset(dev);

	drm_kms_helper_poll_init(dev);

	return 0;
}<|MERGE_RESOLUTION|>--- conflicted
+++ resolved
@@ -368,15 +368,11 @@
 		vc4_hvs_mask_underrun(dev, vc4_crtc_state->assigned_channel);
 	}
 
-<<<<<<< HEAD
-	if (vc4->hvs && vc4->hvs->hvs5)
-=======
 	if (vc4->hvs && vc4->hvs->hvs5) {
 		/*
 		 * Do a temporary request on the core clock during the
 		 * modeset.
 		 */
->>>>>>> 490c3135
 		core_req = clk_request_start(hvs->core_clk, 500000000);
 
 		/*
@@ -435,10 +431,6 @@
 
 	drm_atomic_helper_cleanup_planes(dev, state);
 
-<<<<<<< HEAD
-	if (vc4->hvs && vc4->hvs->hvs5)
-		clk_request_done(core_req);
-=======
 	if (vc4->hvs && vc4->hvs->hvs5) {
 		drm_dbg(dev, "Running the core clock at %lu Hz\n",
 			new_hvs_state->core_clock_rate);
@@ -453,7 +445,6 @@
 		/* And drop the temporary request */
 		clk_request_done(core_req);
 	}
->>>>>>> 490c3135
 }
 
 static int vc4_atomic_commit_setup(struct drm_atomic_state *state)
