#include <linux/hw_breakpoint.h>
#include "util.h"
#include "../perf.h"
#include "evlist.h"
#include "evsel.h"
#include "parse-options.h"
#include "parse-events.h"
#include "exec_cmd.h"
#include "linux/string.h"
#include "symbol.h"
#include "cache.h"
#include "header.h"
#include <lk/debugfs.h>
#include "parse-events-bison.h"
#define YY_EXTRA_TYPE int
#include "parse-events-flex.h"
#include "pmu.h"
#include "thread_map.h"

#define MAX_NAME_LEN 100

struct event_symbol {
	const char	*symbol;
	const char	*alias;
};

#ifdef PARSER_DEBUG
extern int parse_events_debug;
#endif
int parse_events_parse(void *data, void *scanner);

static struct event_symbol event_symbols_hw[PERF_COUNT_HW_MAX] = {
	[PERF_COUNT_HW_CPU_CYCLES] = {
		.symbol = "cpu-cycles",
		.alias  = "cycles",
	},
	[PERF_COUNT_HW_INSTRUCTIONS] = {
		.symbol = "instructions",
		.alias  = "",
	},
	[PERF_COUNT_HW_CACHE_REFERENCES] = {
		.symbol = "cache-references",
		.alias  = "",
	},
	[PERF_COUNT_HW_CACHE_MISSES] = {
		.symbol = "cache-misses",
		.alias  = "",
	},
	[PERF_COUNT_HW_BRANCH_INSTRUCTIONS] = {
		.symbol = "branch-instructions",
		.alias  = "branches",
	},
	[PERF_COUNT_HW_BRANCH_MISSES] = {
		.symbol = "branch-misses",
		.alias  = "",
	},
	[PERF_COUNT_HW_BUS_CYCLES] = {
		.symbol = "bus-cycles",
		.alias  = "",
	},
	[PERF_COUNT_HW_STALLED_CYCLES_FRONTEND] = {
		.symbol = "stalled-cycles-frontend",
		.alias  = "idle-cycles-frontend",
	},
	[PERF_COUNT_HW_STALLED_CYCLES_BACKEND] = {
		.symbol = "stalled-cycles-backend",
		.alias  = "idle-cycles-backend",
	},
	[PERF_COUNT_HW_REF_CPU_CYCLES] = {
		.symbol = "ref-cycles",
		.alias  = "",
	},
};

static struct event_symbol event_symbols_sw[PERF_COUNT_SW_MAX] = {
	[PERF_COUNT_SW_CPU_CLOCK] = {
		.symbol = "cpu-clock",
		.alias  = "",
	},
	[PERF_COUNT_SW_TASK_CLOCK] = {
		.symbol = "task-clock",
		.alias  = "",
	},
	[PERF_COUNT_SW_PAGE_FAULTS] = {
		.symbol = "page-faults",
		.alias  = "faults",
	},
	[PERF_COUNT_SW_CONTEXT_SWITCHES] = {
		.symbol = "context-switches",
		.alias  = "cs",
	},
	[PERF_COUNT_SW_CPU_MIGRATIONS] = {
		.symbol = "cpu-migrations",
		.alias  = "migrations",
	},
	[PERF_COUNT_SW_PAGE_FAULTS_MIN] = {
		.symbol = "minor-faults",
		.alias  = "",
	},
	[PERF_COUNT_SW_PAGE_FAULTS_MAJ] = {
		.symbol = "major-faults",
		.alias  = "",
	},
	[PERF_COUNT_SW_ALIGNMENT_FAULTS] = {
		.symbol = "alignment-faults",
		.alias  = "",
	},
	[PERF_COUNT_SW_EMULATION_FAULTS] = {
		.symbol = "emulation-faults",
		.alias  = "",
	},
	[PERF_COUNT_SW_DUMMY] = {
		.symbol = "dummy",
		.alias  = "",
	},
};

#define __PERF_EVENT_FIELD(config, name) \
	((config & PERF_EVENT_##name##_MASK) >> PERF_EVENT_##name##_SHIFT)

#define PERF_EVENT_RAW(config)		__PERF_EVENT_FIELD(config, RAW)
#define PERF_EVENT_CONFIG(config)	__PERF_EVENT_FIELD(config, CONFIG)
#define PERF_EVENT_TYPE(config)		__PERF_EVENT_FIELD(config, TYPE)
#define PERF_EVENT_ID(config)		__PERF_EVENT_FIELD(config, EVENT)

#define for_each_subsystem(sys_dir, sys_dirent, sys_next)	       \
	while (!readdir_r(sys_dir, &sys_dirent, &sys_next) && sys_next)	       \
	if (sys_dirent.d_type == DT_DIR &&				       \
	   (strcmp(sys_dirent.d_name, ".")) &&				       \
	   (strcmp(sys_dirent.d_name, "..")))

static int tp_event_has_id(struct dirent *sys_dir, struct dirent *evt_dir)
{
	char evt_path[MAXPATHLEN];
	int fd;

	snprintf(evt_path, MAXPATHLEN, "%s/%s/%s/id", tracing_events_path,
			sys_dir->d_name, evt_dir->d_name);
	fd = open(evt_path, O_RDONLY);
	if (fd < 0)
		return -EINVAL;
	close(fd);

	return 0;
}

#define for_each_event(sys_dirent, evt_dir, evt_dirent, evt_next)	       \
	while (!readdir_r(evt_dir, &evt_dirent, &evt_next) && evt_next)        \
	if (evt_dirent.d_type == DT_DIR &&				       \
	   (strcmp(evt_dirent.d_name, ".")) &&				       \
	   (strcmp(evt_dirent.d_name, "..")) &&				       \
	   (!tp_event_has_id(&sys_dirent, &evt_dirent)))

#define MAX_EVENT_LENGTH 512


struct tracepoint_path *tracepoint_id_to_path(u64 config)
{
	struct tracepoint_path *path = NULL;
	DIR *sys_dir, *evt_dir;
	struct dirent *sys_next, *evt_next, sys_dirent, evt_dirent;
	char id_buf[24];
	int fd;
	u64 id;
	char evt_path[MAXPATHLEN];
	char dir_path[MAXPATHLEN];

	if (debugfs_valid_mountpoint(tracing_events_path))
		return NULL;

	sys_dir = opendir(tracing_events_path);
	if (!sys_dir)
		return NULL;

	for_each_subsystem(sys_dir, sys_dirent, sys_next) {

		snprintf(dir_path, MAXPATHLEN, "%s/%s", tracing_events_path,
			 sys_dirent.d_name);
		evt_dir = opendir(dir_path);
		if (!evt_dir)
			continue;

		for_each_event(sys_dirent, evt_dir, evt_dirent, evt_next) {

			snprintf(evt_path, MAXPATHLEN, "%s/%s/id", dir_path,
				 evt_dirent.d_name);
			fd = open(evt_path, O_RDONLY);
			if (fd < 0)
				continue;
			if (read(fd, id_buf, sizeof(id_buf)) < 0) {
				close(fd);
				continue;
			}
			close(fd);
			id = atoll(id_buf);
			if (id == config) {
				closedir(evt_dir);
				closedir(sys_dir);
				path = zalloc(sizeof(*path));
				path->system = malloc(MAX_EVENT_LENGTH);
				if (!path->system) {
					free(path);
					return NULL;
				}
				path->name = malloc(MAX_EVENT_LENGTH);
				if (!path->name) {
					free(path->system);
					free(path);
					return NULL;
				}
				strncpy(path->system, sys_dirent.d_name,
					MAX_EVENT_LENGTH);
				strncpy(path->name, evt_dirent.d_name,
					MAX_EVENT_LENGTH);
				return path;
			}
		}
		closedir(evt_dir);
	}

	closedir(sys_dir);
	return NULL;
}

struct tracepoint_path *tracepoint_name_to_path(const char *name)
{
	struct tracepoint_path *path = zalloc(sizeof(*path));
	char *str = strchr(name, ':');

	if (path == NULL || str == NULL) {
		free(path);
		return NULL;
	}

	path->system = strndup(name, str - name);
	path->name = strdup(str+1);

	if (path->system == NULL || path->name == NULL) {
		free(path->system);
		free(path->name);
		free(path);
		path = NULL;
	}

	return path;
}

const char *event_type(int type)
{
	switch (type) {
	case PERF_TYPE_HARDWARE:
		return "hardware";

	case PERF_TYPE_SOFTWARE:
		return "software";

	case PERF_TYPE_TRACEPOINT:
		return "tracepoint";

	case PERF_TYPE_HW_CACHE:
		return "hardware-cache";

	default:
		break;
	}

	return "unknown";
}



static int __add_event(struct list_head *list, int *idx,
		       struct perf_event_attr *attr,
		       char *name, struct cpu_map *cpus)
{
	struct perf_evsel *evsel;

	event_attr_init(attr);

<<<<<<< HEAD
	evsel = perf_evsel__new(attr, (*idx)++);
=======
	evsel = perf_evsel__new_idx(attr, (*idx)++);
>>>>>>> d8ec26d7
	if (!evsel)
		return -ENOMEM;

	evsel->cpus = cpus;
	if (name)
		evsel->name = strdup(name);
	list_add_tail(&evsel->node, list);
	return 0;
}

static int add_event(struct list_head *list, int *idx,
		     struct perf_event_attr *attr, char *name)
{
	return __add_event(list, idx, attr, name, NULL);
}

static int parse_aliases(char *str, const char *names[][PERF_EVSEL__MAX_ALIASES], int size)
{
	int i, j;
	int n, longest = -1;

	for (i = 0; i < size; i++) {
		for (j = 0; j < PERF_EVSEL__MAX_ALIASES && names[i][j]; j++) {
			n = strlen(names[i][j]);
			if (n > longest && !strncasecmp(str, names[i][j], n))
				longest = n;
		}
		if (longest > 0)
			return i;
	}

	return -1;
}

int parse_events_add_cache(struct list_head *list, int *idx,
			   char *type, char *op_result1, char *op_result2)
{
	struct perf_event_attr attr;
	char name[MAX_NAME_LEN];
	int cache_type = -1, cache_op = -1, cache_result = -1;
	char *op_result[2] = { op_result1, op_result2 };
	int i, n;

	/*
	 * No fallback - if we cannot get a clear cache type
	 * then bail out:
	 */
	cache_type = parse_aliases(type, perf_evsel__hw_cache,
				   PERF_COUNT_HW_CACHE_MAX);
	if (cache_type == -1)
		return -EINVAL;

	n = snprintf(name, MAX_NAME_LEN, "%s", type);

	for (i = 0; (i < 2) && (op_result[i]); i++) {
		char *str = op_result[i];

		n += snprintf(name + n, MAX_NAME_LEN - n, "-%s", str);

		if (cache_op == -1) {
			cache_op = parse_aliases(str, perf_evsel__hw_cache_op,
						 PERF_COUNT_HW_CACHE_OP_MAX);
			if (cache_op >= 0) {
				if (!perf_evsel__is_cache_op_valid(cache_type, cache_op))
					return -EINVAL;
				continue;
			}
		}

		if (cache_result == -1) {
			cache_result = parse_aliases(str, perf_evsel__hw_cache_result,
						     PERF_COUNT_HW_CACHE_RESULT_MAX);
			if (cache_result >= 0)
				continue;
		}
	}

	/*
	 * Fall back to reads:
	 */
	if (cache_op == -1)
		cache_op = PERF_COUNT_HW_CACHE_OP_READ;

	/*
	 * Fall back to accesses:
	 */
	if (cache_result == -1)
		cache_result = PERF_COUNT_HW_CACHE_RESULT_ACCESS;

	memset(&attr, 0, sizeof(attr));
	attr.config = cache_type | (cache_op << 8) | (cache_result << 16);
	attr.type = PERF_TYPE_HW_CACHE;
	return add_event(list, idx, &attr, name);
}

static int add_tracepoint(struct list_head *list, int *idx,
			  char *sys_name, char *evt_name)
{
	struct perf_evsel *evsel;

<<<<<<< HEAD
	evsel = perf_evsel__newtp(sys_name, evt_name, (*idx)++);
=======
	evsel = perf_evsel__newtp_idx(sys_name, evt_name, (*idx)++);
>>>>>>> d8ec26d7
	if (!evsel)
		return -ENOMEM;

	list_add_tail(&evsel->node, list);

	return 0;
}

static int add_tracepoint_multi_event(struct list_head *list, int *idx,
				      char *sys_name, char *evt_name)
{
	char evt_path[MAXPATHLEN];
	struct dirent *evt_ent;
	DIR *evt_dir;
	int ret = 0;

	snprintf(evt_path, MAXPATHLEN, "%s/%s", tracing_events_path, sys_name);
	evt_dir = opendir(evt_path);
	if (!evt_dir) {
		perror("Can't open event dir");
		return -1;
	}

	while (!ret && (evt_ent = readdir(evt_dir))) {
		if (!strcmp(evt_ent->d_name, ".")
		    || !strcmp(evt_ent->d_name, "..")
		    || !strcmp(evt_ent->d_name, "enable")
		    || !strcmp(evt_ent->d_name, "filter"))
			continue;

		if (!strglobmatch(evt_ent->d_name, evt_name))
			continue;

		ret = add_tracepoint(list, idx, sys_name, evt_ent->d_name);
	}

	closedir(evt_dir);
	return ret;
}

static int add_tracepoint_event(struct list_head *list, int *idx,
				char *sys_name, char *evt_name)
{
	return strpbrk(evt_name, "*?") ?
	       add_tracepoint_multi_event(list, idx, sys_name, evt_name) :
	       add_tracepoint(list, idx, sys_name, evt_name);
}

static int add_tracepoint_multi_sys(struct list_head *list, int *idx,
				    char *sys_name, char *evt_name)
{
	struct dirent *events_ent;
	DIR *events_dir;
	int ret = 0;

	events_dir = opendir(tracing_events_path);
	if (!events_dir) {
		perror("Can't open event dir");
		return -1;
	}

	while (!ret && (events_ent = readdir(events_dir))) {
		if (!strcmp(events_ent->d_name, ".")
		    || !strcmp(events_ent->d_name, "..")
		    || !strcmp(events_ent->d_name, "enable")
		    || !strcmp(events_ent->d_name, "header_event")
		    || !strcmp(events_ent->d_name, "header_page"))
			continue;

		if (!strglobmatch(events_ent->d_name, sys_name))
			continue;

		ret = add_tracepoint_event(list, idx, events_ent->d_name,
					   evt_name);
	}

	closedir(events_dir);
	return ret;
}

int parse_events_add_tracepoint(struct list_head *list, int *idx,
				char *sys, char *event)
{
	int ret;

	ret = debugfs_valid_mountpoint(tracing_events_path);
	if (ret)
		return ret;

	if (strpbrk(sys, "*?"))
		return add_tracepoint_multi_sys(list, idx, sys, event);
	else
		return add_tracepoint_event(list, idx, sys, event);
}

static int
parse_breakpoint_type(const char *type, struct perf_event_attr *attr)
{
	int i;

	for (i = 0; i < 3; i++) {
		if (!type || !type[i])
			break;

#define CHECK_SET_TYPE(bit)		\
do {					\
	if (attr->bp_type & bit)	\
		return -EINVAL;		\
	else				\
		attr->bp_type |= bit;	\
} while (0)

		switch (type[i]) {
		case 'r':
			CHECK_SET_TYPE(HW_BREAKPOINT_R);
			break;
		case 'w':
			CHECK_SET_TYPE(HW_BREAKPOINT_W);
			break;
		case 'x':
			CHECK_SET_TYPE(HW_BREAKPOINT_X);
			break;
		default:
			return -EINVAL;
		}
	}

#undef CHECK_SET_TYPE

	if (!attr->bp_type) /* Default */
		attr->bp_type = HW_BREAKPOINT_R | HW_BREAKPOINT_W;

	return 0;
}

int parse_events_add_breakpoint(struct list_head *list, int *idx,
				void *ptr, char *type)
{
	struct perf_event_attr attr;

	memset(&attr, 0, sizeof(attr));
	attr.bp_addr = (unsigned long) ptr;

	if (parse_breakpoint_type(type, &attr))
		return -EINVAL;

	/*
	 * We should find a nice way to override the access length
	 * Provide some defaults for now
	 */
	if (attr.bp_type == HW_BREAKPOINT_X)
		attr.bp_len = sizeof(long);
	else
		attr.bp_len = HW_BREAKPOINT_LEN_4;

	attr.type = PERF_TYPE_BREAKPOINT;
	attr.sample_period = 1;

	return add_event(list, idx, &attr, NULL);
}

static int config_term(struct perf_event_attr *attr,
		       struct parse_events_term *term)
{
#define CHECK_TYPE_VAL(type)					\
do {								\
	if (PARSE_EVENTS__TERM_TYPE_ ## type != term->type_val)	\
		return -EINVAL;					\
} while (0)

	switch (term->type_term) {
	case PARSE_EVENTS__TERM_TYPE_CONFIG:
		CHECK_TYPE_VAL(NUM);
		attr->config = term->val.num;
		break;
	case PARSE_EVENTS__TERM_TYPE_CONFIG1:
		CHECK_TYPE_VAL(NUM);
		attr->config1 = term->val.num;
		break;
	case PARSE_EVENTS__TERM_TYPE_CONFIG2:
		CHECK_TYPE_VAL(NUM);
		attr->config2 = term->val.num;
		break;
	case PARSE_EVENTS__TERM_TYPE_SAMPLE_PERIOD:
		CHECK_TYPE_VAL(NUM);
		attr->sample_period = term->val.num;
		break;
	case PARSE_EVENTS__TERM_TYPE_BRANCH_SAMPLE_TYPE:
		/*
		 * TODO uncomment when the field is available
		 * attr->branch_sample_type = term->val.num;
		 */
		break;
	case PARSE_EVENTS__TERM_TYPE_NAME:
		CHECK_TYPE_VAL(STR);
		break;
	default:
		return -EINVAL;
	}

	return 0;
#undef CHECK_TYPE_VAL
}

static int config_attr(struct perf_event_attr *attr,
		       struct list_head *head, int fail)
{
	struct parse_events_term *term;

	list_for_each_entry(term, head, list)
		if (config_term(attr, term) && fail)
			return -EINVAL;

	return 0;
}

int parse_events_add_numeric(struct list_head *list, int *idx,
			     u32 type, u64 config,
			     struct list_head *head_config)
{
	struct perf_event_attr attr;

	memset(&attr, 0, sizeof(attr));
	attr.type = type;
	attr.config = config;

	if (head_config &&
	    config_attr(&attr, head_config, 1))
		return -EINVAL;

	return add_event(list, idx, &attr, NULL);
}

static int parse_events__is_name_term(struct parse_events_term *term)
{
	return term->type_term == PARSE_EVENTS__TERM_TYPE_NAME;
}

static char *pmu_event_name(struct list_head *head_terms)
{
	struct parse_events_term *term;

	list_for_each_entry(term, head_terms, list)
		if (parse_events__is_name_term(term))
			return term->val.str;

	return NULL;
}

int parse_events_add_pmu(struct list_head *list, int *idx,
			 char *name, struct list_head *head_config)
{
	struct perf_event_attr attr;
	struct perf_pmu *pmu;

	pmu = perf_pmu__find(name);
	if (!pmu)
		return -EINVAL;

	memset(&attr, 0, sizeof(attr));

	if (perf_pmu__check_alias(pmu, head_config))
		return -EINVAL;

	/*
	 * Configure hardcoded terms first, no need to check
	 * return value when called with fail == 0 ;)
	 */
	config_attr(&attr, head_config, 0);

	if (perf_pmu__config(pmu, &attr, head_config))
		return -EINVAL;

	return __add_event(list, idx, &attr, pmu_event_name(head_config),
			   pmu->cpus);
}

int parse_events__modifier_group(struct list_head *list,
				 char *event_mod)
{
	return parse_events__modifier_event(list, event_mod, true);
}

void parse_events__set_leader(char *name, struct list_head *list)
{
	struct perf_evsel *leader;

	__perf_evlist__set_leader(list);
	leader = list_entry(list->next, struct perf_evsel, node);
	leader->group_name = name ? strdup(name) : NULL;
}

/* list_event is assumed to point to malloc'ed memory */
void parse_events_update_lists(struct list_head *list_event,
			       struct list_head *list_all)
{
	/*
	 * Called for single event definition. Update the
	 * 'all event' list, and reinit the 'single event'
	 * list, for next event definition.
	 */
	list_splice_tail(list_event, list_all);
	free(list_event);
}

struct event_modifier {
	int eu;
	int ek;
	int eh;
	int eH;
	int eG;
	int precise;
	int exclude_GH;
	int sample_read;
	int pinned;
};

static int get_event_modifier(struct event_modifier *mod, char *str,
			       struct perf_evsel *evsel)
{
	int eu = evsel ? evsel->attr.exclude_user : 0;
	int ek = evsel ? evsel->attr.exclude_kernel : 0;
	int eh = evsel ? evsel->attr.exclude_hv : 0;
	int eH = evsel ? evsel->attr.exclude_host : 0;
	int eG = evsel ? evsel->attr.exclude_guest : 0;
	int precise = evsel ? evsel->attr.precise_ip : 0;
	int sample_read = 0;
	int pinned = evsel ? evsel->attr.pinned : 0;

	int exclude = eu | ek | eh;
	int exclude_GH = evsel ? evsel->exclude_GH : 0;

	memset(mod, 0, sizeof(*mod));

	while (*str) {
		if (*str == 'u') {
			if (!exclude)
				exclude = eu = ek = eh = 1;
			eu = 0;
		} else if (*str == 'k') {
			if (!exclude)
				exclude = eu = ek = eh = 1;
			ek = 0;
		} else if (*str == 'h') {
			if (!exclude)
				exclude = eu = ek = eh = 1;
			eh = 0;
		} else if (*str == 'G') {
			if (!exclude_GH)
				exclude_GH = eG = eH = 1;
			eG = 0;
		} else if (*str == 'H') {
			if (!exclude_GH)
				exclude_GH = eG = eH = 1;
			eH = 0;
		} else if (*str == 'p') {
			precise++;
			/* use of precise requires exclude_guest */
			if (!exclude_GH)
				eG = 1;
		} else if (*str == 'S') {
			sample_read = 1;
		} else if (*str == 'D') {
			pinned = 1;
		} else
			break;

		++str;
	}

	/*
	 * precise ip:
	 *
	 *  0 - SAMPLE_IP can have arbitrary skid
	 *  1 - SAMPLE_IP must have constant skid
	 *  2 - SAMPLE_IP requested to have 0 skid
	 *  3 - SAMPLE_IP must have 0 skid
	 *
	 *  See also PERF_RECORD_MISC_EXACT_IP
	 */
	if (precise > 3)
		return -EINVAL;

	mod->eu = eu;
	mod->ek = ek;
	mod->eh = eh;
	mod->eH = eH;
	mod->eG = eG;
	mod->precise = precise;
	mod->exclude_GH = exclude_GH;
	mod->sample_read = sample_read;
	mod->pinned = pinned;

	return 0;
}

/*
 * Basic modifier sanity check to validate it contains only one
 * instance of any modifier (apart from 'p') present.
 */
static int check_modifier(char *str)
{
	char *p = str;

	/* The sizeof includes 0 byte as well. */
	if (strlen(str) > (sizeof("ukhGHpppSD") - 1))
		return -1;

	while (*p) {
		if (*p != 'p' && strchr(p + 1, *p))
			return -1;
		p++;
	}

	return 0;
}

int parse_events__modifier_event(struct list_head *list, char *str, bool add)
{
	struct perf_evsel *evsel;
	struct event_modifier mod;

	if (str == NULL)
		return 0;

	if (check_modifier(str))
		return -EINVAL;

	if (!add && get_event_modifier(&mod, str, NULL))
		return -EINVAL;

	list_for_each_entry(evsel, list, node) {

		if (add && get_event_modifier(&mod, str, evsel))
			return -EINVAL;

		evsel->attr.exclude_user   = mod.eu;
		evsel->attr.exclude_kernel = mod.ek;
		evsel->attr.exclude_hv     = mod.eh;
		evsel->attr.precise_ip     = mod.precise;
		evsel->attr.exclude_host   = mod.eH;
		evsel->attr.exclude_guest  = mod.eG;
		evsel->exclude_GH          = mod.exclude_GH;
		evsel->sample_read         = mod.sample_read;

		if (perf_evsel__is_group_leader(evsel))
			evsel->attr.pinned = mod.pinned;
	}

	return 0;
}

int parse_events_name(struct list_head *list, char *name)
{
	struct perf_evsel *evsel;

	list_for_each_entry(evsel, list, node) {
		if (!evsel->name)
			evsel->name = strdup(name);
	}

	return 0;
}

static int parse_events__scanner(const char *str, void *data, int start_token);

static int parse_events_fixup(int ret, const char *str, void *data,
			      int start_token)
{
	char *o = strdup(str);
	char *s = NULL;
	char *t = o;
	char *p;
	int len = 0;

	if (!o)
		return ret;
	while ((p = strsep(&t, ",")) != NULL) {
		if (s)
			str_append(&s, &len, ",");
		str_append(&s, &len, "cpu/");
		str_append(&s, &len, p);
		str_append(&s, &len, "/");
	}
	free(o);
	if (!s)
		return -ENOMEM;
	return parse_events__scanner(s, data, start_token);
}

static int parse_events__scanner(const char *str, void *data, int start_token)
{
	YY_BUFFER_STATE buffer;
	void *scanner;
	int ret;

	ret = parse_events_lex_init_extra(start_token, &scanner);
	if (ret)
		return ret;

	buffer = parse_events__scan_string(str, scanner);

#ifdef PARSER_DEBUG
	parse_events_debug = 1;
#endif
	ret = parse_events_parse(data, scanner);

	parse_events__flush_buffer(buffer, scanner);
	parse_events__delete_buffer(buffer, scanner);
	parse_events_lex_destroy(scanner);
	if (ret && !strchr(str, '/'))
		ret = parse_events_fixup(ret, str, data, start_token);
	return ret;
}

/*
 * parse event config string, return a list of event terms.
 */
int parse_events_terms(struct list_head *terms, const char *str)
{
	struct parse_events_terms data = {
		.terms = NULL,
	};
	int ret;

	ret = parse_events__scanner(str, &data, PE_START_TERMS);
	if (!ret) {
		list_splice(data.terms, terms);
		free(data.terms);
		return 0;
	}

	if (data.terms)
		parse_events__free_terms(data.terms);
	return ret;
}

int parse_events(struct perf_evlist *evlist, const char *str)
{
	struct parse_events_evlist data = {
		.list = LIST_HEAD_INIT(data.list),
		.idx  = evlist->nr_entries,
	};
	int ret;

	ret = parse_events__scanner(str, &data, PE_START_EVENTS);
	if (!ret) {
		int entries = data.idx - evlist->nr_entries;
		perf_evlist__splice_list_tail(evlist, &data.list, entries);
		evlist->nr_groups += data.nr_groups;
		return 0;
	}

	/*
	 * There are 2 users - builtin-record and builtin-test objects.
	 * Both call perf_evlist__delete in case of error, so we dont
	 * need to bother.
	 */
	return ret;
}

int parse_events_option(const struct option *opt, const char *str,
			int unset __maybe_unused)
{
	struct perf_evlist *evlist = *(struct perf_evlist **)opt->value;
	int ret = parse_events(evlist, str);

	if (ret) {
		fprintf(stderr, "invalid or unsupported event: '%s'\n", str);
		fprintf(stderr, "Run 'perf list' for a list of valid events\n");
	}
	return ret;
}

int parse_filter(const struct option *opt, const char *str,
		 int unset __maybe_unused)
{
	struct perf_evlist *evlist = *(struct perf_evlist **)opt->value;
	struct perf_evsel *last = NULL;

	if (evlist->nr_entries > 0)
		last = perf_evlist__last(evlist);

	if (last == NULL || last->attr.type != PERF_TYPE_TRACEPOINT) {
		fprintf(stderr,
			"-F option should follow a -e tracepoint option\n");
		return -1;
	}

	last->filter = strdup(str);
	if (last->filter == NULL) {
		fprintf(stderr, "not enough memory to hold filter string\n");
		return -1;
	}

	return 0;
}

static const char * const event_type_descriptors[] = {
	"Hardware event",
	"Software event",
	"Tracepoint event",
	"Hardware cache event",
	"Raw hardware event descriptor",
	"Hardware breakpoint",
};

/*
 * Print the events from <debugfs_mount_point>/tracing/events
 */

void print_tracepoint_events(const char *subsys_glob, const char *event_glob,
			     bool name_only)
{
	DIR *sys_dir, *evt_dir;
	struct dirent *sys_next, *evt_next, sys_dirent, evt_dirent;
	char evt_path[MAXPATHLEN];
	char dir_path[MAXPATHLEN];

	if (debugfs_valid_mountpoint(tracing_events_path)) {
		printf("  [ Tracepoints not available: %s ]\n", strerror(errno));
		return;
	}

	sys_dir = opendir(tracing_events_path);
	if (!sys_dir)
		return;

	for_each_subsystem(sys_dir, sys_dirent, sys_next) {
		if (subsys_glob != NULL && 
		    !strglobmatch(sys_dirent.d_name, subsys_glob))
			continue;

		snprintf(dir_path, MAXPATHLEN, "%s/%s", tracing_events_path,
			 sys_dirent.d_name);
		evt_dir = opendir(dir_path);
		if (!evt_dir)
			continue;

		for_each_event(sys_dirent, evt_dir, evt_dirent, evt_next) {
			if (event_glob != NULL && 
			    !strglobmatch(evt_dirent.d_name, event_glob))
				continue;

			if (name_only) {
				printf("%s:%s ", sys_dirent.d_name, evt_dirent.d_name);
				continue;
			}

			snprintf(evt_path, MAXPATHLEN, "%s:%s",
				 sys_dirent.d_name, evt_dirent.d_name);
			printf("  %-50s [%s]\n", evt_path,
				event_type_descriptors[PERF_TYPE_TRACEPOINT]);
		}
		closedir(evt_dir);
	}
	closedir(sys_dir);
}

/*
 * Check whether event is in <debugfs_mount_point>/tracing/events
 */

int is_valid_tracepoint(const char *event_string)
{
	DIR *sys_dir, *evt_dir;
	struct dirent *sys_next, *evt_next, sys_dirent, evt_dirent;
	char evt_path[MAXPATHLEN];
	char dir_path[MAXPATHLEN];

	if (debugfs_valid_mountpoint(tracing_events_path))
		return 0;

	sys_dir = opendir(tracing_events_path);
	if (!sys_dir)
		return 0;

	for_each_subsystem(sys_dir, sys_dirent, sys_next) {

		snprintf(dir_path, MAXPATHLEN, "%s/%s", tracing_events_path,
			 sys_dirent.d_name);
		evt_dir = opendir(dir_path);
		if (!evt_dir)
			continue;

		for_each_event(sys_dirent, evt_dir, evt_dirent, evt_next) {
			snprintf(evt_path, MAXPATHLEN, "%s:%s",
				 sys_dirent.d_name, evt_dirent.d_name);
			if (!strcmp(evt_path, event_string)) {
				closedir(evt_dir);
				closedir(sys_dir);
				return 1;
			}
		}
		closedir(evt_dir);
	}
	closedir(sys_dir);
	return 0;
}

static bool is_event_supported(u8 type, unsigned config)
{
	bool ret = true;
	struct perf_evsel *evsel;
	struct perf_event_attr attr = {
		.type = type,
		.config = config,
		.disabled = 1,
		.exclude_kernel = 1,
	};
	struct {
		struct thread_map map;
		int threads[1];
	} tmap = {
		.map.nr	 = 1,
		.threads = { 0 },
	};

<<<<<<< HEAD
	evsel = perf_evsel__new(&attr, 0);
=======
	evsel = perf_evsel__new(&attr);
>>>>>>> d8ec26d7
	if (evsel) {
		ret = perf_evsel__open(evsel, NULL, &tmap.map) >= 0;
		perf_evsel__delete(evsel);
	}

	return ret;
}

static void __print_events_type(u8 type, struct event_symbol *syms,
				unsigned max)
{
	char name[64];
	unsigned i;

	for (i = 0; i < max ; i++, syms++) {
		if (!is_event_supported(type, i))
			continue;

		if (strlen(syms->alias))
			snprintf(name, sizeof(name),  "%s OR %s",
				 syms->symbol, syms->alias);
		else
			snprintf(name, sizeof(name), "%s", syms->symbol);

		printf("  %-50s [%s]\n", name, event_type_descriptors[type]);
	}
}

void print_events_type(u8 type)
{
	if (type == PERF_TYPE_SOFTWARE)
		__print_events_type(type, event_symbols_sw, PERF_COUNT_SW_MAX);
	else
		__print_events_type(type, event_symbols_hw, PERF_COUNT_HW_MAX);
}

int print_hwcache_events(const char *event_glob, bool name_only)
{
	unsigned int type, op, i, printed = 0;
	char name[64];

	for (type = 0; type < PERF_COUNT_HW_CACHE_MAX; type++) {
		for (op = 0; op < PERF_COUNT_HW_CACHE_OP_MAX; op++) {
			/* skip invalid cache type */
			if (!perf_evsel__is_cache_op_valid(type, op))
				continue;

			for (i = 0; i < PERF_COUNT_HW_CACHE_RESULT_MAX; i++) {
				__perf_evsel__hw_cache_type_op_res_name(type, op, i,
									name, sizeof(name));
				if (event_glob != NULL && !strglobmatch(name, event_glob))
					continue;

				if (!is_event_supported(PERF_TYPE_HW_CACHE,
							type | (op << 8) | (i << 16)))
					continue;

				if (name_only)
					printf("%s ", name);
				else
					printf("  %-50s [%s]\n", name,
					       event_type_descriptors[PERF_TYPE_HW_CACHE]);
				++printed;
			}
		}
	}

	if (printed)
		printf("\n");
	return printed;
}

static void print_symbol_events(const char *event_glob, unsigned type,
				struct event_symbol *syms, unsigned max,
				bool name_only)
{
	unsigned i, printed = 0;
	char name[MAX_NAME_LEN];

	for (i = 0; i < max; i++, syms++) {

		if (event_glob != NULL && 
		    !(strglobmatch(syms->symbol, event_glob) ||
		      (syms->alias && strglobmatch(syms->alias, event_glob))))
			continue;

		if (!is_event_supported(type, i))
			continue;

		if (name_only) {
			printf("%s ", syms->symbol);
			continue;
		}

		if (strlen(syms->alias))
			snprintf(name, MAX_NAME_LEN, "%s OR %s", syms->symbol, syms->alias);
		else
			strncpy(name, syms->symbol, MAX_NAME_LEN);

		printf("  %-50s [%s]\n", name, event_type_descriptors[type]);

		printed++;
	}

	if (printed)
		printf("\n");
}

/*
 * Print the help text for the event symbols:
 */
void print_events(const char *event_glob, bool name_only)
{
	if (!name_only) {
		printf("\n");
		printf("List of pre-defined events (to be used in -e):\n");
	}

	print_symbol_events(event_glob, PERF_TYPE_HARDWARE,
			    event_symbols_hw, PERF_COUNT_HW_MAX, name_only);

	print_symbol_events(event_glob, PERF_TYPE_SOFTWARE,
			    event_symbols_sw, PERF_COUNT_SW_MAX, name_only);

	print_hwcache_events(event_glob, name_only);

	print_pmu_events(event_glob, name_only);

	if (event_glob != NULL)
		return;

	if (!name_only) {
		printf("  %-50s [%s]\n",
		       "rNNN",
		       event_type_descriptors[PERF_TYPE_RAW]);
		printf("  %-50s [%s]\n",
		       "cpu/t1=v1[,t2=v2,t3 ...]/modifier",
		       event_type_descriptors[PERF_TYPE_RAW]);
		printf("   (see 'man perf-list' on how to encode it)\n");
		printf("\n");

		printf("  %-50s [%s]\n",
		       "mem:<addr>[:access]",
			event_type_descriptors[PERF_TYPE_BREAKPOINT]);
		printf("\n");
	}

	print_tracepoint_events(NULL, NULL, name_only);
}

int parse_events__is_hardcoded_term(struct parse_events_term *term)
{
	return term->type_term != PARSE_EVENTS__TERM_TYPE_USER;
}

static int new_term(struct parse_events_term **_term, int type_val,
		    int type_term, char *config,
		    char *str, u64 num)
{
	struct parse_events_term *term;

	term = zalloc(sizeof(*term));
	if (!term)
		return -ENOMEM;

	INIT_LIST_HEAD(&term->list);
	term->type_val  = type_val;
	term->type_term = type_term;
	term->config = config;

	switch (type_val) {
	case PARSE_EVENTS__TERM_TYPE_NUM:
		term->val.num = num;
		break;
	case PARSE_EVENTS__TERM_TYPE_STR:
		term->val.str = str;
		break;
	default:
		free(term);
		return -EINVAL;
	}

	*_term = term;
	return 0;
}

int parse_events_term__num(struct parse_events_term **term,
			   int type_term, char *config, u64 num)
{
	return new_term(term, PARSE_EVENTS__TERM_TYPE_NUM, type_term,
			config, NULL, num);
}

int parse_events_term__str(struct parse_events_term **term,
			   int type_term, char *config, char *str)
{
	return new_term(term, PARSE_EVENTS__TERM_TYPE_STR, type_term,
			config, str, 0);
}

int parse_events_term__sym_hw(struct parse_events_term **term,
			      char *config, unsigned idx)
{
	struct event_symbol *sym;

	BUG_ON(idx >= PERF_COUNT_HW_MAX);
	sym = &event_symbols_hw[idx];

	if (config)
		return new_term(term, PARSE_EVENTS__TERM_TYPE_STR,
				PARSE_EVENTS__TERM_TYPE_USER, config,
				(char *) sym->symbol, 0);
	else
		return new_term(term, PARSE_EVENTS__TERM_TYPE_STR,
				PARSE_EVENTS__TERM_TYPE_USER,
				(char *) "event", (char *) sym->symbol, 0);
}

int parse_events_term__clone(struct parse_events_term **new,
			     struct parse_events_term *term)
{
	return new_term(new, term->type_val, term->type_term, term->config,
			term->val.str, term->val.num);
}

void parse_events__free_terms(struct list_head *terms)
{
	struct parse_events_term *term, *h;

	list_for_each_entry_safe(term, h, terms, list)
		free(term);
}<|MERGE_RESOLUTION|>--- conflicted
+++ resolved
@@ -277,11 +277,7 @@
 
 	event_attr_init(attr);
 
-<<<<<<< HEAD
-	evsel = perf_evsel__new(attr, (*idx)++);
-=======
 	evsel = perf_evsel__new_idx(attr, (*idx)++);
->>>>>>> d8ec26d7
 	if (!evsel)
 		return -ENOMEM;
 
@@ -382,11 +378,7 @@
 {
 	struct perf_evsel *evsel;
 
-<<<<<<< HEAD
-	evsel = perf_evsel__newtp(sys_name, evt_name, (*idx)++);
-=======
 	evsel = perf_evsel__newtp_idx(sys_name, evt_name, (*idx)++);
->>>>>>> d8ec26d7
 	if (!evsel)
 		return -ENOMEM;
 
@@ -1105,11 +1097,7 @@
 		.threads = { 0 },
 	};
 
-<<<<<<< HEAD
-	evsel = perf_evsel__new(&attr, 0);
-=======
 	evsel = perf_evsel__new(&attr);
->>>>>>> d8ec26d7
 	if (evsel) {
 		ret = perf_evsel__open(evsel, NULL, &tmap.map) >= 0;
 		perf_evsel__delete(evsel);
