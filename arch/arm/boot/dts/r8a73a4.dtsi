/*
 * Device Tree Source for the r8a73a4 SoC
 *
 * Copyright (C) 2013 Renesas Solutions Corp.
 * Copyright (C) 2013 Magnus Damm
 *
 * This file is licensed under the terms of the GNU General Public License
 * version 2.  This program is licensed "as is" without any warranty of any
 * kind, whether express or implied.
 */

#include <dt-bindings/interrupt-controller/arm-gic.h>
#include <dt-bindings/interrupt-controller/irq.h>

/ {
	compatible = "renesas,r8a73a4";
	interrupt-parent = <&gic>;
	#address-cells = <2>;
	#size-cells = <2>;

	cpus {
		#address-cells = <1>;
		#size-cells = <0>;

		cpu0: cpu@0 {
			device_type = "cpu";
			compatible = "arm,cortex-a15";
			reg = <0>;
			clock-frequency = <1500000000>;
		};
	};

	timer {
		compatible = "arm,armv7-timer";
		interrupts = <1 13 (GIC_CPU_MASK_SIMPLE(4) | IRQ_TYPE_LEVEL_LOW)>,
			     <1 14 (GIC_CPU_MASK_SIMPLE(4) | IRQ_TYPE_LEVEL_LOW)>,
			     <1 11 (GIC_CPU_MASK_SIMPLE(4) | IRQ_TYPE_LEVEL_LOW)>,
			     <1 10 (GIC_CPU_MASK_SIMPLE(4) | IRQ_TYPE_LEVEL_LOW)>;
	};

	dmac: dma-multiplexer {
		compatible = "renesas,shdma-mux";
		#dma-cells = <1>;
		dma-channels = <20>;
		dma-requests = <256>;
		#address-cells = <2>;
		#size-cells = <2>;
		ranges;

		dma0: dma-controller@e6700020 {
			compatible = "renesas,shdma-r8a73a4";
			reg = <0 0xe6700020 0 0x89e0>;
			interrupts = <0 220 IRQ_TYPE_LEVEL_HIGH
					0 200 IRQ_TYPE_LEVEL_HIGH
					0 201 IRQ_TYPE_LEVEL_HIGH
					0 202 IRQ_TYPE_LEVEL_HIGH
					0 203 IRQ_TYPE_LEVEL_HIGH
					0 204 IRQ_TYPE_LEVEL_HIGH
					0 205 IRQ_TYPE_LEVEL_HIGH
					0 206 IRQ_TYPE_LEVEL_HIGH
					0 207 IRQ_TYPE_LEVEL_HIGH
					0 208 IRQ_TYPE_LEVEL_HIGH
					0 209 IRQ_TYPE_LEVEL_HIGH
					0 210 IRQ_TYPE_LEVEL_HIGH
					0 211 IRQ_TYPE_LEVEL_HIGH
					0 212 IRQ_TYPE_LEVEL_HIGH
					0 213 IRQ_TYPE_LEVEL_HIGH
					0 214 IRQ_TYPE_LEVEL_HIGH
					0 215 IRQ_TYPE_LEVEL_HIGH
					0 216 IRQ_TYPE_LEVEL_HIGH
					0 217 IRQ_TYPE_LEVEL_HIGH
					0 218 IRQ_TYPE_LEVEL_HIGH
					0 219 IRQ_TYPE_LEVEL_HIGH>;
			interrupt-names = "error",
					"ch0", "ch1", "ch2", "ch3",
					"ch4", "ch5", "ch6", "ch7",
					"ch8", "ch9", "ch10", "ch11",
					"ch12", "ch13", "ch14", "ch15",
					"ch16", "ch17", "ch18", "ch19";
		};
	};

	pfc: pfc@e6050000 {
		compatible = "renesas,pfc-r8a73a4";
		reg = <0 0xe6050000 0 0x9000>;
		gpio-controller;
		#gpio-cells = <2>;
		interrupts-extended =
			<&irqc0  0 0>, <&irqc0  1 0>, <&irqc0  2 0>, <&irqc0  3 0>,
			<&irqc0  4 0>, <&irqc0  5 0>, <&irqc0  6 0>, <&irqc0  7 0>,
			<&irqc0  8 0>, <&irqc0  9 0>, <&irqc0 10 0>, <&irqc0 11 0>,
			<&irqc0 12 0>, <&irqc0 13 0>, <&irqc0 14 0>, <&irqc0 15 0>,
			<&irqc0 16 0>, <&irqc0 17 0>, <&irqc0 18 0>, <&irqc0 19 0>,
			<&irqc0 20 0>, <&irqc0 21 0>, <&irqc0 22 0>, <&irqc0 23 0>,
			<&irqc0 24 0>, <&irqc0 25 0>, <&irqc0 26 0>, <&irqc0 27 0>,
			<&irqc0 28 0>, <&irqc0 29 0>, <&irqc0 30 0>, <&irqc0 31 0>,
			<&irqc1  0 0>, <&irqc1  1 0>, <&irqc1  2 0>, <&irqc1  3 0>,
			<&irqc1  4 0>, <&irqc1  5 0>, <&irqc1  6 0>, <&irqc1  7 0>,
			<&irqc1  8 0>, <&irqc1  9 0>, <&irqc1 10 0>, <&irqc1 11 0>,
			<&irqc1 12 0>, <&irqc1 13 0>, <&irqc1 14 0>, <&irqc1 15 0>,
			<&irqc1 16 0>, <&irqc1 17 0>, <&irqc1 18 0>, <&irqc1 19 0>,
			<&irqc1 20 0>, <&irqc1 21 0>, <&irqc1 22 0>, <&irqc1 23 0>,
			<&irqc1 24 0>, <&irqc1 25 0>;
	};

	i2c5: i2c@e60b0000 {
		#address-cells = <1>;
		#size-cells = <0>;
		compatible = "renesas,rmobile-iic";
		reg = <0 0xe60b0000 0 0x428>;
		interrupts = <0 179 IRQ_TYPE_LEVEL_HIGH>;

		status = "disabled";
	};

	cmt1: timer@e6130000 {
<<<<<<< HEAD
		compatible = "renesas,cmt-48-gen2";
=======
		compatible = "renesas,cmt-48-r8a73a4", "renesas,cmt-48-gen2";
>>>>>>> 25af9c83
		reg = <0 0xe6130000 0 0x1004>;
		interrupts = <0 120 IRQ_TYPE_LEVEL_HIGH>;

		renesas,channels-mask = <0xff>;

		status = "disabled";
	};

	irqc0: interrupt-controller@e61c0000 {
		compatible = "renesas,irqc-r8a73a4", "renesas,irqc";
		#interrupt-cells = <2>;
		interrupt-controller;
		reg = <0 0xe61c0000 0 0x200>;
		interrupts = <0 0 IRQ_TYPE_LEVEL_HIGH>,
			     <0 1 IRQ_TYPE_LEVEL_HIGH>,
			     <0 2 IRQ_TYPE_LEVEL_HIGH>,
			     <0 3 IRQ_TYPE_LEVEL_HIGH>,
			     <0 4 IRQ_TYPE_LEVEL_HIGH>,
			     <0 5 IRQ_TYPE_LEVEL_HIGH>,
			     <0 6 IRQ_TYPE_LEVEL_HIGH>,
			     <0 7 IRQ_TYPE_LEVEL_HIGH>,
			     <0 8 IRQ_TYPE_LEVEL_HIGH>,
			     <0 9 IRQ_TYPE_LEVEL_HIGH>,
			     <0 10 IRQ_TYPE_LEVEL_HIGH>,
			     <0 11 IRQ_TYPE_LEVEL_HIGH>,
			     <0 12 IRQ_TYPE_LEVEL_HIGH>,
			     <0 13 IRQ_TYPE_LEVEL_HIGH>,
			     <0 14 IRQ_TYPE_LEVEL_HIGH>,
			     <0 15 IRQ_TYPE_LEVEL_HIGH>,
			     <0 16 IRQ_TYPE_LEVEL_HIGH>,
			     <0 17 IRQ_TYPE_LEVEL_HIGH>,
			     <0 18 IRQ_TYPE_LEVEL_HIGH>,
			     <0 19 IRQ_TYPE_LEVEL_HIGH>,
			     <0 20 IRQ_TYPE_LEVEL_HIGH>,
			     <0 21 IRQ_TYPE_LEVEL_HIGH>,
			     <0 22 IRQ_TYPE_LEVEL_HIGH>,
			     <0 23 IRQ_TYPE_LEVEL_HIGH>,
			     <0 24 IRQ_TYPE_LEVEL_HIGH>,
			     <0 25 IRQ_TYPE_LEVEL_HIGH>,
			     <0 26 IRQ_TYPE_LEVEL_HIGH>,
			     <0 27 IRQ_TYPE_LEVEL_HIGH>,
			     <0 28 IRQ_TYPE_LEVEL_HIGH>,
			     <0 29 IRQ_TYPE_LEVEL_HIGH>,
			     <0 30 IRQ_TYPE_LEVEL_HIGH>,
			     <0 31 IRQ_TYPE_LEVEL_HIGH>;
	};

	irqc1: interrupt-controller@e61c0200 {
		compatible = "renesas,irqc-r8a73a4", "renesas,irqc";
		#interrupt-cells = <2>;
		interrupt-controller;
		reg = <0 0xe61c0200 0 0x200>;
		interrupts = <0 32 IRQ_TYPE_LEVEL_HIGH>,
			     <0 33 IRQ_TYPE_LEVEL_HIGH>,
			     <0 34 IRQ_TYPE_LEVEL_HIGH>,
			     <0 35 IRQ_TYPE_LEVEL_HIGH>,
			     <0 36 IRQ_TYPE_LEVEL_HIGH>,
			     <0 37 IRQ_TYPE_LEVEL_HIGH>,
			     <0 38 IRQ_TYPE_LEVEL_HIGH>,
			     <0 39 IRQ_TYPE_LEVEL_HIGH>,
			     <0 40 IRQ_TYPE_LEVEL_HIGH>,
			     <0 41 IRQ_TYPE_LEVEL_HIGH>,
			     <0 42 IRQ_TYPE_LEVEL_HIGH>,
			     <0 43 IRQ_TYPE_LEVEL_HIGH>,
			     <0 44 IRQ_TYPE_LEVEL_HIGH>,
			     <0 45 IRQ_TYPE_LEVEL_HIGH>,
			     <0 46 IRQ_TYPE_LEVEL_HIGH>,
			     <0 47 IRQ_TYPE_LEVEL_HIGH>,
			     <0 48 IRQ_TYPE_LEVEL_HIGH>,
			     <0 49 IRQ_TYPE_LEVEL_HIGH>,
			     <0 50 IRQ_TYPE_LEVEL_HIGH>,
			     <0 51 IRQ_TYPE_LEVEL_HIGH>,
			     <0 52 IRQ_TYPE_LEVEL_HIGH>,
			     <0 53 IRQ_TYPE_LEVEL_HIGH>,
			     <0 54 IRQ_TYPE_LEVEL_HIGH>,
			     <0 55 IRQ_TYPE_LEVEL_HIGH>,
			     <0 56 IRQ_TYPE_LEVEL_HIGH>,
			     <0 57 IRQ_TYPE_LEVEL_HIGH>;
	};

	thermal@e61f0000 {
		compatible = "renesas,thermal-r8a73a4", "renesas,rcar-thermal";
		reg = <0 0xe61f0000 0 0x14>, <0 0xe61f0100 0 0x38>,
			 <0 0xe61f0200 0 0x38>, <0 0xe61f0300 0 0x38>;
		interrupts = <0 69 IRQ_TYPE_LEVEL_HIGH>;
	};

	i2c0: i2c@e6500000 {
		#address-cells = <1>;
		#size-cells = <0>;
		compatible = "renesas,rmobile-iic";
		reg = <0 0xe6500000 0 0x428>;
		interrupts = <0 174 IRQ_TYPE_LEVEL_HIGH>;
		status = "disabled";
	};

	i2c1: i2c@e6510000 {
		#address-cells = <1>;
		#size-cells = <0>;
		compatible = "renesas,rmobile-iic";
		reg = <0 0xe6510000 0 0x428>;
		interrupts = <0 175 IRQ_TYPE_LEVEL_HIGH>;
		status = "disabled";
	};

	i2c2: i2c@e6520000 {
		#address-cells = <1>;
		#size-cells = <0>;
		compatible = "renesas,rmobile-iic";
		reg = <0 0xe6520000 0 0x428>;
		interrupts = <0 176 IRQ_TYPE_LEVEL_HIGH>;
		status = "disabled";
	};

	i2c3: i2c@e6530000 {
		#address-cells = <1>;
		#size-cells = <0>;
		compatible = "renesas,rmobile-iic";
		reg = <0 0xe6530000 0 0x428>;
		interrupts = <0 177 IRQ_TYPE_LEVEL_HIGH>;
		status = "disabled";
	};

	i2c4: i2c@e6540000 {
		#address-cells = <1>;
		#size-cells = <0>;
		compatible = "renesas,rmobile-iic";
		reg = <0 0xe6540000 0 0x428>;
		interrupts = <0 178 IRQ_TYPE_LEVEL_HIGH>;
		status = "disabled";
	};

	i2c6: i2c@e6550000 {
		#address-cells = <1>;
		#size-cells = <0>;
		compatible = "renesas,rmobile-iic";
		reg = <0 0xe6550000 0 0x428>;
		interrupts = <0 184 IRQ_TYPE_LEVEL_HIGH>;
		status = "disabled";
	};

	i2c7: i2c@e6560000 {
		#address-cells = <1>;
		#size-cells = <0>;
		compatible = "renesas,rmobile-iic";
		reg = <0 0xe6560000 0 0x428>;
		interrupts = <0 185 IRQ_TYPE_LEVEL_HIGH>;
		status = "disabled";
	};

	i2c8: i2c@e6570000 {
		#address-cells = <1>;
		#size-cells = <0>;
		compatible = "renesas,rmobile-iic";
		reg = <0 0xe6570000 0 0x428>;
		interrupts = <0 173 IRQ_TYPE_LEVEL_HIGH>;
		status = "disabled";
	};

	scifb2: serial@e6c20000 {
		compatible = "renesas,scifb-r8a73a4", "renesas,scifb";
		reg = <0 0xe6c20000 0 0x100>;
		interrupts = <0 148 IRQ_TYPE_LEVEL_HIGH>;
		status = "disabled";
	};

	scifb3: serial@e6c30000 {
		compatible = "renesas,scifb-r8a73a4", "renesas,scifb";
		reg = <0 0xe6c30000 0 0x100>;
		interrupts = <0 149 IRQ_TYPE_LEVEL_HIGH>;
		status = "disabled";
	};

	scifa0: serial@e6c40000 {
		compatible = "renesas,scifa-r8a73a4", "renesas,scifa";
		reg = <0 0xe6c40000 0 0x100>;
		interrupts = <0 144 IRQ_TYPE_LEVEL_HIGH>;
		status = "disabled";
	};

	scifa1: serial@e6c50000 {
		compatible = "renesas,scifa-r8a73a4", "renesas,scifa";
		reg = <0 0xe6c50000 0 0x100>;
		interrupts = <0 145 IRQ_TYPE_LEVEL_HIGH>;
		status = "disabled";
	};

	scifb4: serial@e6ce0000 {
		compatible = "renesas,scifb-r8a73a4", "renesas,scifb";
		reg = <0 0xe6ce0000 0 0x100>;
		interrupts = <0 150 IRQ_TYPE_LEVEL_HIGH>;
		status = "disabled";
	};

	scifb5: serial@e6cf0000 {
		compatible = "renesas,scifb-r8a73a4", "renesas,scifb";
		reg = <0 0xe6cf0000 0 0x100>;
		interrupts = <0 151 IRQ_TYPE_LEVEL_HIGH>;
		status = "disabled";
	};

	sdhi0: sd@ee100000 {
		compatible = "renesas,sdhi-r8a73a4";
		reg = <0 0xee100000 0 0x100>;
		interrupts = <0 165 IRQ_TYPE_LEVEL_HIGH>;
		cap-sd-highspeed;
		status = "disabled";
	};

	sdhi1: sd@ee120000 {
		compatible = "renesas,sdhi-r8a73a4";
		reg = <0 0xee120000 0 0x100>;
		interrupts = <0 166 IRQ_TYPE_LEVEL_HIGH>;
		cap-sd-highspeed;
		status = "disabled";
	};

	sdhi2: sd@ee140000 {
		compatible = "renesas,sdhi-r8a73a4";
		reg = <0 0xee140000 0 0x100>;
		interrupts = <0 167 IRQ_TYPE_LEVEL_HIGH>;
		cap-sd-highspeed;
		status = "disabled";
	};

	mmcif0: mmc@ee200000 {
		compatible = "renesas,sh-mmcif";
		reg = <0 0xee200000 0 0x80>;
		interrupts = <0 169 IRQ_TYPE_LEVEL_HIGH>;
		reg-io-width = <4>;
		status = "disabled";
	};

	mmcif1: mmc@ee220000 {
		compatible = "renesas,sh-mmcif";
		reg = <0 0xee220000 0 0x80>;
		interrupts = <0 170 IRQ_TYPE_LEVEL_HIGH>;
		reg-io-width = <4>;
		status = "disabled";
	};

	gic: interrupt-controller@f1001000 {
		compatible = "arm,cortex-a15-gic";
		#interrupt-cells = <3>;
		#address-cells = <0>;
		interrupt-controller;
		reg = <0 0xf1001000 0 0x1000>,
			<0 0xf1002000 0 0x1000>,
			<0 0xf1004000 0 0x2000>,
			<0 0xf1006000 0 0x2000>;
		interrupts = <1 9 (GIC_CPU_MASK_SIMPLE(4) | IRQ_TYPE_LEVEL_HIGH)>;
	};
};<|MERGE_RESOLUTION|>--- conflicted
+++ resolved
@@ -114,11 +114,7 @@
 	};
 
 	cmt1: timer@e6130000 {
-<<<<<<< HEAD
-		compatible = "renesas,cmt-48-gen2";
-=======
 		compatible = "renesas,cmt-48-r8a73a4", "renesas,cmt-48-gen2";
->>>>>>> 25af9c83
 		reg = <0 0xe6130000 0 0x1004>;
 		interrupts = <0 120 IRQ_TYPE_LEVEL_HIGH>;
 
