/*
 * Copyright 2002 Integrated Device Technology, Inc.
 *	All rights reserved.
 *
 * GPIO register definition.
 *
 * Author : ryan.holmQVist@idt.com
 * Date   : 20011005
 * Copyright (C) 2001, 2002 Ryan Holm <ryan.holmQVist@idt.com>
 * Copyright (C) 2008 Florian Fainelli <florian@openwrt.org>
 */

#ifndef _RC32434_GPIO_H_
#define _RC32434_GPIO_H_

#include <linux/types.h>
#include <asm-generic/gpio.h>

#define NR_BUILTIN_GPIO		32

#define gpio_get_value	__gpio_get_value
#define gpio_set_value	__gpio_set_value
#define gpio_cansleep	__gpio_cansleep

#define gpio_to_irq(gpio)	(8 + 4 * 32 + gpio)
#define irq_to_gpio(irq)	(irq - (8 + 4 * 32))

struct rb532_gpio_reg {
	u32   gpiofunc;   /* GPIO Function Register
			   * gpiofunc[x]==0 bit = gpio
			   * func[x]==1  bit = altfunc
			   */
	u32   gpiocfg;	  /* GPIO Configuration Register
			   * gpiocfg[x]==0 bit = input
			   * gpiocfg[x]==1 bit = output
			   */
	u32   gpiod;	  /* GPIO Data Register
			   * gpiod[x] read/write gpio pinX status
			   */
	u32   gpioilevel; /* GPIO Interrupt Status Register
			   * interrupt level (see gpioistat)
			   */
	u32   gpioistat;  /* Gpio Interrupt Status Register
			   * istat[x] = (gpiod[x] == level[x])
			   * cleared in ISR (STICKY bits)
			   */
	u32   gpionmien;  /* GPIO Non-maskable Interrupt Enable Register */
};

/* UART GPIO signals */
#define RC32434_UART0_SOUT	(1 << 0)
#define RC32434_UART0_SIN	(1 << 1)
#define RC32434_UART0_RTS	(1 << 2)
#define RC32434_UART0_CTS	(1 << 3)

/* M & P bus GPIO signals */
#define RC32434_MP_BIT_22	(1 << 4)
#define RC32434_MP_BIT_23	(1 << 5)
#define RC32434_MP_BIT_24	(1 << 6)
#define RC32434_MP_BIT_25	(1 << 7)

/* CPU GPIO signals */
#define RC32434_CPU_GPIO	(1 << 8)

/* Reserved GPIO signals */
#define RC32434_AF_SPARE_6	(1 << 9)
#define RC32434_AF_SPARE_4	(1 << 10)
#define RC32434_AF_SPARE_3	(1 << 11)
#define RC32434_AF_SPARE_2	(1 << 12)

/* PCI messaging unit */
#define RC32434_PCI_MSU_GPIO	(1 << 13)

/* NAND GPIO signals */
#define GPIO_RDY		8
#define GPIO_WPX	9
#define GPIO_ALE		10
#define GPIO_CLE		11

/* Compact Flash GPIO pin */
#define CF_GPIO_NUM		13

<<<<<<< HEAD
=======
/* S1 button GPIO (shared with UART0_SIN) */
#define GPIO_BTN_S1		1

>>>>>>> 6574612f
extern void rb532_gpio_set_ilevel(int bit, unsigned gpio);
extern void rb532_gpio_set_istat(int bit, unsigned gpio);
extern void rb532_gpio_set_func(unsigned gpio);

#endif /* _RC32434_GPIO_H_ */<|MERGE_RESOLUTION|>--- conflicted
+++ resolved
@@ -80,12 +80,9 @@
 /* Compact Flash GPIO pin */
 #define CF_GPIO_NUM		13
 
-<<<<<<< HEAD
-=======
 /* S1 button GPIO (shared with UART0_SIN) */
 #define GPIO_BTN_S1		1
 
->>>>>>> 6574612f
 extern void rb532_gpio_set_ilevel(int bit, unsigned gpio);
 extern void rb532_gpio_set_istat(int bit, unsigned gpio);
 extern void rb532_gpio_set_func(unsigned gpio);
