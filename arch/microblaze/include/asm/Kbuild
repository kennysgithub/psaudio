include include/asm-generic/Kbuild.asm

header-y  += elf.h
<<<<<<< HEAD
generic-y += clkdev.h
=======
generic-y += exec.h
>>>>>>> f322220d
<|MERGE_RESOLUTION|>--- conflicted
+++ resolved
@@ -1,8 +1,5 @@
 include include/asm-generic/Kbuild.asm
 
 header-y  += elf.h
-<<<<<<< HEAD
 generic-y += clkdev.h
-=======
-generic-y += exec.h
->>>>>>> f322220d
+generic-y += exec.h